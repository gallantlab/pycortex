--- conflicted
+++ resolved
@@ -56,7 +56,7 @@
 {% end %}
 
 {% block jsinit %}
-  var viewer, sock, gr;
+    var viewer, sock, gr;
 {% end %}
 
 {% block onload %}
@@ -66,27 +66,15 @@
 	var wngraph = $("#wngraph-plugin").detach();
 	wngraph.css("visibility", "visible");
 
-<<<<<<< HEAD
 	viewer = new MRIview();
 	viewer.load("{{ctmfile}}", function() {
-		wngraph.viewer = viewer;
-		viewer.controls.picker.callback = function(idx) {
+		gr.viewer = viewer;
+		viewer.picker.callback = function(idx) {
 			console.log(idx);
 			gr.showvoxel(idx);
 		}
-=======
-		viewer = new MRIview();
-		viewer.load("{{ctmfile}}", function() {
-			gr.viewer = viewer;
-			viewer.controls.picker.callback = function(idx) {
-				console.log(idx);
-				gr.showvoxel(idx);
-			}
-		});
-		viewer.addData(classify({{data}}));
-		viewer.addPlugin(wngraph, true);
->>>>>>> 645e60e1
 	});
+
 	viewer.addData(classify({{data}}));
 	viewer.addPlugin(wngraph, true);
 {% end %}
