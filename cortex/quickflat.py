<<<<<<< HEAD
from functools import reduce
=======
"""Makes flattened views of volumetric data on the cortical surface.
"""

>>>>>>> 17fc26ee
import io
import os
import six
import glob
import copy
import binascii
import numpy as np

from six import string_types
from . import utils
from . import dataset
from .database import db
from .options import config
from .svgoverlay import get_overlay

### --- Individual compositing functions --- ###


def add_curvature(fig, dataview, extents=None, height=None, threshold=None, contrast=None,
                  brightness=None, cmap='gray', recache=False):
    """Add curvature layer to figure

    Parameters
    ----------
    fig : figure
        figure into which to plot image of curvature
    dataview : cortex.Dataview object
        dataview containing data to be plotted, subject (surface identifier), and transform.
    extents : array-like
        4 values for [Left, Right, Top, Bottom] extents of image plotted. None defaults to 
        extents of images already present in figure.
    height : scalar 
        Height of image. None defaults to height of images already present in figure. 
    threshold : boolean or None
        Whether to apply a threshold to the curvature values to create a binary curvature image
        (one shade for positive curvature, one shade for negative). `None` defaults to value 
        specified in the config file
    contrast : float, [0-1] or None 
        WIP: None defaults to config value
    brightness : float
        How bright to make average value of curvature. This is not raw brightness (for now); this 
        scales the minimum and maximum of the color scale for curvature, so the units are in curvature.
        Positive values will make the zero curvature value lighter and negative values will make the 
        zero curvatuer value darker. 
    cmap : string
        name for colormap of curvature
    recache : boolean
        Whether or not to recache intermediate files. Takes longer to plot this way, potentially
        resolves some errors. 

    Returns
    -------
    img : matplotlib.image.AxesImage
        matplotlib axes image object for plotted data

    """
    if height is None:
        height = _get_height(fig)
    # Get curvature map as image
    curv_vertices = db.get_surfinfo(dataview.subject)
    curv, _ = make_flatmap_image(curv_vertices, recache=recache, height=height)
    # Option to use thresholded curvature
    default_threshold = config.get('curvature','threshold').lower() in ('true','t','1','y','yes')
    use_threshold_curvature = default_threshold if threshold is None else threshold
    if use_threshold_curvature:
        curvT = (curv>0).astype(np.float32)
        curvT[np.isnan(curv)] = np.nan
        curv = curvT
    # Still WIP: Compute min / max for display of curvature based on `contrast` and `brightness` inputs
    if contrast is None:
        contrast = float(config.get('curvature', 'contrast'))
    if brightness is None:
        brightness = float(config.get('curvature', 'brightness'))
    cvmin, cvmax = -contrast, contrast
    if brightness < 0:
        cvmin += brightness
    else:
        cvmax += brightness
    if extents is None:
        extents = _get_extents(fig)
    ax = fig.gca()
    cvimg = ax.imshow(curv, 
            aspect='equal', 
            extent=extents, 
            cmap=cmap, 
            vmin=cvmin, #float(config.get('curvature','min')) if cvmin is None else cvmin,
            vmax=cvmax, #float(config.get('curvature','max')) if cvmax is None else cvmax,
            label='curvature',
            zorder=0)
    return cvimg

def add_data(fig, braindata, height=1024, thick=32, depth=0.5, pixelwise=True, 
             sampler='nearest', recache=False):
    """Add data to quickflat plot

    Parameters
    ----------
    fig : figure
        Figure into which to plot image of curvature
    braindata : one of: {cortex.Volume, cortex.Vertex, cortex.Dataview)
        Object containing containing data to be plotted, subject (surface identifier), 
        and transform.
    height : scalar 
        Height of image. None defaults to height of images already present in figure. 
    recache : boolean
        Whether or not to recache intermediate files. Takes longer to plot this way, potentially
        resolves some errors. Useful if you've made changes to the alignment
    pixelwise : bool
        Use pixel-wise mapping
    thick : int
        Number of layers through the cortical sheet to sample. Only applies for pixelwise = True
    sampler : str
        Name of sampling function used to sample underlying volume data. Options include 
        'trilinear','nearest','lanczos'; see functions in cortex.mapper.samplers.py for all options

    Returns
    -------
    img : matplotlib.image.AxesImage
        matplotlib axes image object for plotted data
    extents : list
        Extents of image [left, right, top, bottom] in figure coordinates
    """    
    dataview = dataset.normalize(braindata)
    if not isinstance(dataview, dataset.Dataview):
        # Unclear what this means. Clarify error in terms of pycortex classes 
        # (please provide a [cortex.dataset.Dataview or whatever] instance)
        raise TypeError('Please provide a Dataview, not a Dataset')
    # Generate image (2D array, maybe 3D array)
    im, extents = make_flatmap_image(dataview, recache=recache, pixelwise=pixelwise, sampler=sampler,
                       height=height, thick=thick, depth=depth)
    # Check whether dataview has a cmap instance
    cmapdict = _has_cmap(dataview)
    # Plot
    ax = fig.gca()
    img = ax.imshow(im, 
            aspect='equal', 
            extent=extents, 
            label='data',
            zorder=1,
            **cmapdict)
    return img, extents

def add_rois(fig, dataview, extents=None, height=None, with_labels=True, roi_list=None, **kwargs):
    """Add ROIs layer to a figure

    NOTE: zorder for rois is 3

    Parameters
    ----------
    fig : figure
        figure into which to plot image of curvature
    dataview : cortex.Dataview object
        dataview containing data to be plotted, subject (surface identifier), and transform.
    extents : array-like
        4 values for [Left, Right, Top, Bottom] extents of image plotted. None defaults to 
        extents of images already present in figure.
    height : scalar 
        Height of image. None defaults to height of images already present in figure. 
    with_labels : bool
        Whether to display text labels on ROIs
    roi_list : 

    kwargs : 

    Returns
    -------
    img : matplotlib.image.AxesImage
        matplotlib axes image object for plotted data
    """
    if extents is None:
        extents = _get_extents(fig)
    if height is None:
        height = _get_height(fig)        
    svgobject = db.get_overlay(dataview.subject)
    svg_kws = _convert_svg_kwargs(kwargs)
    im = svgobject.get_texture('rois', height, labels=with_labels, shape_list=roi_list, **svg_kws)
    ax = fig.gca()
    img = ax.imshow(im,
        aspect='equal', 
        interpolation='bicubic', 
        extent=extents, 
        label='rois',
        zorder=4)
    return img

def add_sulci(fig, dataview, extents=None, height=1024, with_labels=True, **kwargs):
    """Add sulci layer to figure

    Parameters
    ----------
    fig : figure
        figure into which to plot image of curvature
    dataview : cortex.Dataview object
        dataview containing data to be plotted, subject (surface identifier), and transform.
    extents : array-like
        4 values for [Left, Right, Top, Bottom] extents of image plotted. None defaults to 
        extents of images already present in figure.
    height : scalar 
        Height of image. None defaults to height of images already present in figure. 
    with_labels : bool
        Whether to display text labels for sulci

    Other Parameters
    ----------------
    kwargs : keyword arguments
        Keywords args govern line appearance in final plot. Allowable kwargs are : linewidth,
        linecolor, 
    
    Returns
    -------
    img : matplotlib.image.AxesImage
        matplotlib axes image object for plotted data
    """
    svgobject = db.get_overlay(dataview.subject)
    svg_kws = _convert_svg_kwargs(kwargs)
    sulc = svgobject.get_texture('sulci', height, labels=with_labels, **svg_kws)
    if extents is None:
        extents = _get_extents(fig)
    ax = fig.gca()
    img = ax.imshow(sulc,
                     aspect='equal', 
                     interpolation='bicubic', 
                     extent=extents, 
                     label='sulci',
                     zorder=5)
    return img

def add_hatch(fig, hatch_data, extents=None, height=None, hatch_space=4, hatch_color=(0,0,0),
    sampler='nearest', recache=False):
    """Add hatching to figure at locations specified in hatch_data    

    Parameters
    ----------
    fig : matplotlib figure
        Figure into which to plot the hatches. Should have pycortex flatmap image in it already.
    hatch_data : cortex.Volume
        cortex.Volume object created from data scaled from 0-1; locations with values of 1 will
        have hatching overlaid on them in the resulting image.
    extents : array-like
        4 values for [Left, Right, Top, Bottom] extents of image plotted. If None, defaults to 
        extents of images already present in figure.
    height : scalar 
        Height of image. if None, defaults to height of images already present in figure. 
    hatch_space : scalar 
        Spacing between hatch lines, in pixels
    hatch_color : 3-tuple
        (R, G, B) tuple for color of hatching. Values for R,G,B should be 0-1
    sampler : str
        Name of sampling function used to sample underlying volume data. Options include 
        'trilinear','nearest','lanczos'; see functions in cortex.mapper.samplers.py for all options
    recache : boolean
        Whether or not to recache intermediate files. Takes longer to plot this way, potentially
        resolves some errors. 

    Returns
    -------
    img : matplotlib.image.AxesImage
        matplotlib axes image object for plotted hatch image

    Notes
    -----
    Possibly to add: add hatch_width, hatch_offset arguments.
    """
    if extents is None:
        extents = _get_extents(fig)
    if height is None:
        height = _get_height(fig)
    hatchim = _make_hatch_image(hatch_data, height, sampler, recache=recache, 
        hatch_space=hatch_space)
    hatchim[:,:,0] = hatch_color[0]
    hatchim[:,:,1] = hatch_color[1]
    hatchim[:,:,2] = hatch_color[2]

    ax = fig.gca()
    img = ax.imshow(hatchim, 
                    aspect="equal", 
                    interpolation="bicubic", 
                    extent=extents, 
                    label='hatch',
                    zorder=2)
    return img

def add_colorbar(fig, cimg, colorbar_ticks=None, colorbar_location=(.4, .07, .2, .04), 
    orientation='horizontal'):
    """Add a colorbar to a flatmap plot

    Parameters
    ----------
    fig : matplotlib Figure object
        Figure into which to insert colormap
    cimg : matplotlib.image.AxesImage object
        Image for which to create colorbar. For reference, matplotlib.image.AxesImage 
        is the output of imshow()
    colorbar_ticks : array-like
        values for colorbar ticks
    colorbar_location : array-like
        Four-long list, tuple, or array that specifies location for colorbar axes 
        [left, top, width, height] (?)
    orientation : string
        'vertical' or 'horizontal'
    """
    cbar = fig.add_axes(colorbar_location)
    fig.colorbar(cimg, cax=cbar, orientation=orientation, ticks=colorbar_ticks)
    return

def add_custom(fig, dataview, svgfile, layer, extents=None, height=None, with_labels=False, 
    shape_list=None, **kwargs):
    """Add a custom data layer
    
    Parameters
    ----------
    fig : matplotlib figure
        Figure into which to plot the hatches. Should have pycortex flatmap image in it already.
    dataview : cortex.Volume
        cortex.Volume object containing 
    svgfile : string
        Filepath for custom svg file to use. Must be formatted identically to overlays.svg
        file for subject in `dataview`
    layer : string
        Layer name within custom svg file to display
    extents : array-like
        4 values for [Left, Right, Bottom, Top] extents of image plotted. If None, defaults to 
        extents of images already present in figure.
    height : scalar 
        Height of image. if None, defaults to height of images already present in figure. 
    with_labels : bool
        Whether to display text labels on ROIs
    shape_list : list
        list of paths/shapes within svg layer to render, if only a subset of the paths/
        shapes within the layer are desired.

    Other Parameters
    ----------------
    kwargs : 

    Returns
    -------
    img : matplotlib.image.AxesImage
        matplotlib axes image object for plotted data

    """
    if height is None:
        height = _get_height(fig)
    if extents is None:
        extents = _get_extents(fig)
    pts_, polys_ = db.get_surf(dataview.subject, "flat", merge=True, nudge=True)
    extra_svg = get_overlay(dataview.subject, svgfile, pts_, polys_)
    svg_kws = _convert_svg_kwargs(kwargs)
    im = extra_svg.get_texture(layer, height, 
                               labels=with_labels, 
                               shape_list=shape_list, 
                               **svg_kws)
    ax = fig.gca()
    img = ax.imshow(im, 
                    aspect="equal", 
                    interpolation="nearest", 
                    extent=extents,  
                    label='custom',
                    zorder=6)
    return img

def add_cutout(fig, name, dataview, layers=None, height=None, extents=None):
    """Apply a cutout mask to extant layers in flatmap figure

    Parameters
    ----------
    fig : figure
        figure to which to add cutouts
    name : str
        name of cutout shape within cutouts layer to use to crop the rest of the figure
    dataview : 
    
    layers :
    
    height : int
    
    extents :

    Returns
    -------

    """
    if layers is None:
        layers = _get_images(fig)
    if height is None:
        height = _get_height(fig)
    if extents is None:
        extents  = _get_extents(fig)
    svgobject = db.get_overlay(dataview.subject)
    # Set other cutouts to be invisible
    for co_name, co_shape in svgobject.cutouts.shapes.items():
        co_shape.visible = co_name == name
    # Get cutout image (now all white = 1, black = 0)
    svg_kws = _convert_svg_kwargs(dict(fillcolor="white", 
                                       fillalpha=1.0,
                                       linecolor="white", 
                                       linewidth=2))
    co = svgobject.get_texture('cutouts', height, labels=False, **svg_kws)[..., 0]
    if not np.any(co):
        raise Exception('No pixels in cutout region {}}!'.format(name))

    # Bounding box indices
    LL, RR, BB, TT = np.nan, np.nan, np.nan, np.nan
    # Clip each layer to this cutout
    for layer_name, im_layer in layers.items():
        im = im_layer.get_array()
        
        # Reconcile occasional 1-pixel difference between flatmap image layers 
        # that are generated by different functions
        if not all([np.abs(aa - bb) <= 1 for aa, bb in zip(im.shape, co.shape)]):
            raise Exception("Shape mismatch btw cutout and data!")
        if any([np.abs(aa - bb) > 0 and np.abs(aa - bb) < 2 for aa, bb in zip(im.shape, co.shape)]):
            from scipy.misc import imresize
            print('Resizing! {} to {}'.format(co.shape, im.shape[:2]))
            layer_cutout = imresize(co, im.shape[:2]).astype(np.float32)/255.
        else:
            layer_cutout = copy.copy(co)
        
        # Handle different types of alpha layers. Unclear if this is still necessary after 
        # switching api to deal with matplotlib images.
        if im.dtype == np.uint8:
            raise Exception("WTF are you doing with uint8 data in a matplotlib Image...")
            im = np.cast['float32'](im)/255.
            im[:,:,3] *= layer_cutout
            h, w, cdim = [float(v) for v in im.shape]
        else:
            if np.ndim(im)==3:
                im[:,:,3] *= layer_cutout
                h, w, cdim = [float(v) for v in im.shape]
            elif np.ndim(im)==2:
                im[layer_cutout==0] = np.nan
                h, w = [float(v) for v in im.shape]
        y, x = np.nonzero(layer_cutout)
        l, r, b, t = extents
        x_span = np.abs(r-l)
        y_span = np.abs(t-b)
        extents_new = [l + x.min() / w * x_span,
                    l + x.max() / w * x_span,
                    t + y.min() / h * y_span,
                    t + y.max() / h * y_span]    

        # Bounding box indices
        iy, ix = ((y.min(), y.max()), (x.min(), x.max()))
        tmp = im[iy[0]:iy[1], ix[0]:ix[1]]
        im_layer.set_array(tmp)
        im_layer.set_extent(extents_new)
        
        # Track maxima / minima for figure
        LL = np.nanmin([extents_new[0], LL])
        RR = np.nanmax([extents_new[1], RR])
        BB = np.nanmin([extents_new[2], BB])
        TT = np.nanmax([extents_new[3], TT])
        imsize = (np.abs(np.diff(iy))[0], np.abs(np.diff(ix))[0])
    
    # Re-set figure limits
    ax = fig.gca()
    ax.set_xlim(LL, RR)
    ax.set_ylim(BB, TT)    
    inch_size = np.array(imsize)[::-1] / float(fig.dpi)
    fig.set_size_inches(inch_size[0], inch_size[1])

    return
        

### --- Main functions --- ###

def make_figure(braindata, recache=False, pixelwise=True, thick=32, sampler='nearest',
                height=1024, dpi=100, depth=0.5, with_rois=True, with_sulci=False,
                with_labels=True, with_colorbar=True, with_borders=False, 
                with_dropout=False, with_curvature=False, extra_disp=None, 
                linewidth=None, linecolor=None, roifill=None, shadow=None,
                labelsize=None, labelcolor=None, cutout=None, cvmin=None,
                cvmax=None, cvthr=None, fig=None, extra_hatch=None,
                colorbar_ticks=None, colorbar_location=(.4, .07, .2, .04), **kwargs):
    """Show a Volume or Vertex on a flatmap with matplotlib. Additional kwargs are passed on to
    matplotlib's imshow command.
    Parameters
    ----------
    braindata : Dataview
        the data you would like to plot on a flatmap
    recache : boolean
        Whether or not to recache intermediate files. Takes longer to plot this way, potentially
        resolves some errors. Useful if you've made changes to the alignment
    pixelwise : bool
        Use pixel-wise mapping
    thick : int
        Number of layers through the cortical sheet to sample. Only applies for pixelwise = True
    sampler : str
        Name of sampling function used to sample underlying volume data. Options include 
        'trilinear','nearest','lanczos'; see functions in cortex.mapper.samplers.py for all options
    height : int
        Height of the image to render. Automatically scales the width for the aspect
        of the subject's flatmap
    depth : float
        Value between 0 and 1 for how deep to sample the surface for the flatmap (0 = gray/white matter
        boundary, 1 = pial surface)
    with_rois, with_labels, with_colorbar, with_borders, with_dropout, with_curvature : bool, optional
        Display the rois, labels, colorbar, annotated flatmap borders, or cross-hatch dropout?
    cutout : str
        Name of flatmap cutout with which to clip the full flatmap. Should be the name
        of a sub-layer of the 'cutouts' layer in <filestore>/<subject>/rois.svg
    Other Parameters
    ----------------
    dpi : int
        DPI of the generated image. Only applies to the scaling of matplotlib elements,
        specifically the colormap
    linewidth : int, optional
        Width of ROI lines. Defaults to roi options in your local `options.cfg`
    linecolor : tuple of float, optional
        (R, G, B, A) specification of line color
    roifill : tuple of float, optional
        (R, G, B, A) sepcification for the fill of each ROI region
    shadow : int, optional
        Standard deviation of the gaussian shadow. Set to 0 if you want no shadow
    labelsize : str, optional
        Font size for the label, e.g. "16pt"
    labelcolor : tuple of float, optional
        (R, G, B, A) specification for the label color
    cvmin : float,optional
        Minimum value for curvature colormap. Defaults to config file value.
    cvmax : float, optional
        Maximum value for background curvature colormap. Defaults to config file value.
    cvthr : bool,optional
        Apply threshold to background curvature
    extra_disp : tuple, optional
        Optional extra display layer from external .svg file. Tuple specifies (filename,layer)
        filename should be a full path. External svg file should be structured exactly as 
        rois.svg for the subject. (Best to just copy rois.svg somewhere else and add layers to it)
        Default value is None.
    extra_hatch : tuple, optional
        Optional extra crosshatch-textured layer, given as (DataView, [r, g, b]) tuple. 
    colorbar_location : tuple, optional
        Location of the colorbar! Not sure of what the numbers actually mean. Left, bottom, width, height, maybe?
    """
    from matplotlib import colors,cm, pyplot as plt
    from matplotlib.collections import LineCollection

    dataview = dataset.normalize(braindata)
    if not isinstance(dataview, dataset.Dataview):
        # Unclear what this means. Clarify error.
        raise TypeError('Please provide a Dataview, not a Dataset')
    
    if fig is None:
        fig_resize = True
        fig = plt.figure()
    else:
        fig_resize = False
        fig = plt.figure(fig.number)
    ax = fig.add_axes((0, 0, 1, 1))
    # Add data
    data_im, extents = add_data(fig, dataview, pixelwise=pixelwise, thick=thick, sampler=sampler, 
                       height=height, depth=depth, recache=recache)

    layers = dict(data=data_im)
    # Add curvature
    if with_curvature:
        curv_im = add_curvature(fig, dataview, extents)
        layers['curvature'] = curv_im
    # Add dropout
    if with_dropout is not False:
        # Support old api:
        if isinstance(with_dropout, dataset.Dataview):
            hatch_data = with_dropout
        else:
            hatch_data = None
            dropout_power = 20 if with_dropout is True else with_dropout
        if hatch_data is None:
            hatch_data = utils.get_dropout(dataview.subject, dataview.xfmname,
                                         power=dropout_power)

        drop_im = add_hatch(fig, hatch_data, extents=extents, height=height, 
            sampler=sampler)
        layers['dropout'] = drop_im
    # Add extra hatching
    if extra_hatch is not None:
        hatch_data2, hatch_color = extra_hatch
        hatch_im = add_hatch(fig, hatch_data2, extents=extents, height=height, 
            sampler=sampler)
        layers['hatch'] = hatch_im
    # Add rois
    if with_rois:
        roi_im = add_rois(fig, dataview, extents=extents, height=height, linewidth=linewidth, linecolor=linecolor,
             roifill=roifill, shadow=shadow, labelsize=labelsize, labelcolor=labelcolor, with_labels=with_labels)
        layers['rois'] = roi_im
    # Add sulci
    if with_sulci:
        sulc_im = add_sulci(fig, dataview, extents=extents, height=height, linewidth=linewidth, linecolor=linecolor,
             shadow=shadow, labelsize=labelsize, labelcolor=labelcolor, with_labels=with_labels)
        layers['sulci'] = sulc_im
    # Add custom
    if extra_disp is not None:
        svgfile, layer = extra_disp
        custom_im = add_custom(fig, dataview.subject, svgfile, layer, height=height, extents=extents, 
            linewidth=linewidth, linecolor=linecolor, shadow=shadow, labelsize=labelsize, labelcolor=labelcolor, 
            with_labels=with_labels)
        layers['custom'] = custom_im
        
    ax.axis('off')
    ax.set_xlim(extents[0], extents[1])
    ax.set_ylim(extents[2], extents[3])

    if fig_resize:
        imsize = fig.get_axes()[0].get_images()[0].get_size()
        fig.set_size_inches(np.array(imsize)[::-1] / float(dpi))

    # Add (apply) cutout of flatmap
    if cutout is not None:
        extents = add_cutout(fig, cutout, dataview, layers)

    return fig

def make_png(fname, braindata, recache=False, pixelwise=True, sampler='nearest', height=1024,
             bgcolor=None, dpi=100, **kwargs):
    """Create a PNG of the VertexData or VolumeData on a flatmap.

    Parameters
    ----------
    fname : str
        Filename for where to save the PNG file
    braindata : Dataview
        the data you would like to plot on a flatmap
    recache : boolean
        Whether or not to recache intermediate files. Takes longer to plot this way, potentially
        resolves some errors. Useful if you've made changes to the alignment
    pixelwise : bool
        Use pixel-wise mapping
    thick : int
        Number of layers through the cortical sheet to sample. Only applies for pixelwise = True
    sampler : str
        Name of sampling function used to sample underlying volume data
    height : int
        Height of the image to render. Automatically scales the width for the aspect of
        the subject's flatmap
    depth : float
        Value between 0 and 1 for how deep to sample the surface for the flatmap (0 = gray/white matter
        boundary, 1 = pial surface)        
    with_rois, with_labels, with_colorbar, with_borders, with_dropout : bool, optional
        Display the rois, labels, colorbar, annotated flatmap borders, and cross-hatch dropout?
    sampler : str
        Name of sampling function used to sample underlying volume data. Options include 
        'trilinear','nearest','lanczos'; see functions in cortex.mapper.samplers.py for all options

    Other Parameters
    ----------------
    dpi : int
        DPI of the generated image. Only applies to the scaling of matplotlib elements,
        specifically the colormap
    bgcolor : matplotlib colorspec
        Color of background of image. `None` gives transparent background.
    linewidth : int, optional
        Width of ROI lines. Defaults to roi options in your local `options.cfg`
    linecolor : tuple of float, optional
        (R, G, B, A) specification of line color
    roifill : tuple of float, optional
        (R, G, B, A) sepcification for the fill of each ROI region
    shadow : int, optional
        Standard deviation of the gaussian shadow. Set to 0 if you want no shadow
    labelsize : str, optional
        Font size for the label, e.g. "16pt"
    labelcolor : tuple of float, optional
        (R, G, B, A) specification for the label color
    """
    from matplotlib import pyplot as plt
    fig = make_figure(braindata,
                      recache=recache,
                      pixelwise=pixelwise,
                      sampler=sampler,
                      height=height,
                      **kwargs)
    
    imsize = fig.get_axes()[0].get_images()[0].get_size()
    fig.set_size_inches(np.array(imsize)[::-1] / float(dpi))
    if bgcolor is None:
        fig.savefig(fname, transparent=True, dpi=dpi)
    else:
        fig.savefig(fname, facecolor=bgcolor, transparent=False, dpi=dpi)
    fig.clf()
    plt.close(fig)

def make_svg(fname, braindata, with_labels=True, **kwargs): # recache=False, pixelwise=True, sampler='nearest', height=1024, thick=32, depth=0.5, 
    """Save an svg file of the desired flatmap.

    This function creates an SVG file with vector graphic ROIs overlaid on a single png image.
    Ideally, this function would layer different images (curvature, data, dropout, etc), but 
    that has been left to implement at a future date if anyone really wants it. 

    Parameters
    ----------
    fname : string
        file name to save
    braindata : Dataview
        the data you would like to plot on a flatmap
    with_labels : bool
        Whether to display text labels on ROIs

    Other Parameters
    ----------------
    kwargs : see make_figure
        All kwargs are passed to make_png. `with_rois` will be ignored, because by using 
        this function you are basically saying that you want an editable layer of vector 
        graphic ROIs on top of your image. `with_cutouts` is not functional yet.
    """
    fp = io.BytesIO()
    from matplotlib.pylab import imsave
    to_cut = ['with_rois','cutouts']
    for cc in to_cut:
        if cc in kwargs: 
            _ = kwargs.pop(cc)
    ## Render PNG file & retrieve image data
    make_png(fp,braindata,with_rois=False,**kwargs) #recache=recache, pixelwise=pixelwise, sampler=sampler, height=height, thick=thick, depth=depth, **kwargs)
    fp.seek(0)
    pngdata = binascii.b2a_base64(fp.read())
    ## Create and save SVG file
    roipack = utils.get_roipack(braindata.subject)
    roipack.get_svg(fname, labels=with_labels, with_ims=[pngdata])

def show(*args, **kwargs):
    """Wrapper for make_figure()"""
    return make_figure(*args, **kwargs)

def make_movie(name, data, subject, xfmname, recache=False, height=1024,
               sampler='nearest', dpi=100, tr=2, interp='linear', fps=30,
               vcodec='libtheora', bitrate="8000k", vmin=None, vmax=None, **kwargs):
    """Create a movie of an 4D data set"""
    raise NotImplementedError
    import sys
    import shlex
    import shutil
    import tempfile
    import subprocess as sp
    import multiprocessing as mp
    
    from scipy.interpolate import interp1d

    # Make the flatmaps
    ims, extents = make_flatmap_image(data, subject, xfmname, recache=recache, height=height, sampler=sampler)
    if vmin is None:
        vmin = np.nanmin(ims)
    if vmax is None:
        vmax = np.nanmax(ims)

    # Create the matplotlib figure
    fig = make_figure(ims[0], subject, vmin=vmin, vmax=vmax, **kwargs)
    fig.set_size_inches(np.array([ims.shape[2], ims.shape[1]]) / float(dpi))
    img = fig.axes[0].images[0]

    # Set up interpolation
    times = np.arange(0, len(ims)*tr, tr)
    interp = interp1d(times, ims, kind=interp, axis=0, copy=False)
    frames = np.linspace(0, times[-1], (len(times)-1)*tr*fps+1)
    
    try:
        path = tempfile.mkdtemp()
        impath = os.path.join(path, "im{:09d}.png")
        for frame, frame_time in enumerate(frames): 
            img.set_data(interp(frame_time))
            fig.savefig(impath.format(frame), transparent=True, dpi=dpi)
        # avconv might not be relevant function for all operating systems. 
        # Introduce operating system check here?
        cmd = "avconv -i {path} -vcodec {vcodec} -r {fps} -b {br} {name}".format(path=impath, vcodec=vcodec, fps=fps, br=bitrate, name=name)
        sp.call(shlex.split(cmd))
    finally:
        shutil.rmtree(path)

### --- Helper functions --- ###

def make_flatmap_image(braindata, height=1024, recache=False, **kwargs):
    """Generate flatmap image from volumetric brain data

    This 

    Parameters
    ----------
    braindata : one of: {cortex.Volume, cortex.Vertex, cortex.Dataview)
        Object containing containing data to be plotted, subject (surface identifier), 
        and transform.
    height : scalar 
        Height of image. None defaults to height of images already present in figure. 
    recache : boolean
        Whether or not to recache intermediate files. Takes longer to plot this way, potentially
        resolves some errors. Useful if you've made changes to the alignment.
    kwargs : idk
        idk

    Returns
    -------
    image : 

    extents :

    """
    mask, extents = get_flatmask(braindata.subject, height=height, recache=recache)
    
    if not hasattr(braindata, "xfmname"):
        pixmap = get_flatcache(braindata.subject,
                               None,
                               height=height,
                               recache=recache,
                               **kwargs)
        
        if isinstance(braindata, dataset.Vertex2D):
            data = braindata.raw.vertices
        else:
            data = braindata.vertices
    else:
        pixmap = get_flatcache(braindata.subject,
                               braindata.xfmname,
                               height=height,
                               recache=recache,
                               **kwargs)
        if isinstance(braindata, dataset.Volume2D):
            data = braindata.raw.volume
        else:
            data = braindata.volume

    if data.shape[0] > 1:
        raise ValueError("Cannot flatten movie views - please provide 3D Volume or 2D Vertex data")

    if data.dtype == np.uint8:
        img = np.zeros(mask.shape+(4,), dtype=np.uint8)
        img[mask] = pixmap * data.reshape(-1, 4)
        return img.transpose(1,0,2)[::-1], extents
    else:
        badmask = np.array(pixmap.sum(1) > 0).ravel()
        img = (np.nan*np.ones(mask.shape)).astype(braindata.data.dtype)
        mimg = (np.nan*np.ones(badmask.shape)).astype(braindata.data.dtype)
        mimg[badmask] = (pixmap*data.ravel())[badmask].astype(mimg.dtype)
        img[mask] = mimg

        return img.T[::-1], extents

def get_flatmask(subject, height=1024, recache=False):
    """
    Parameters
    ----------
    subject : str
        Name of subject in pycortex store
    height : int
        Height in pixels to generate the image
    recache : bool
        Recache the intermediate files? Can resolve some issues but is slower.
    """
    cachedir = db.get_cache(subject)
    cachefile = os.path.join(cachedir, "flatmask_{h}.npz".format(h=height))

    if not os.path.exists(cachefile) or recache:
        mask, extents = _make_flatmask(subject, height=height)
        np.savez(cachefile, mask=mask, extents=extents)
    else:
        npz = np.load(cachefile)
        mask, extents = npz['mask'], npz['extents']
        npz.close()

    return mask, extents

def get_flatcache(subject, xfmname, pixelwise=True, thick=32, sampler='nearest',
                  recache=False, height=1024, depth=0.5):
    """
    
    Parameters
    ----------
    subject : str
        Subject name in pycortex db
    xfmname : str
        Name of transform for subject
    pixelwise : bool
    
    thick : int
    
    sampler : 
    
    recache : bool
        Recache intermediate files? Doing so is slower but can resolve some errors.
    height : int
        Height in pixels of image to generated
    depth : float
    
    Returns
    -------
    """
    cachedir = db.get_cache(subject)
    cachefile = os.path.join(cachedir, "flatverts_{height}.npz").format(height=height)
    if pixelwise and xfmname is not None:
        cachefile = os.path.join(cachedir, "flatpixel_{xfmname}_{height}_{sampler}_{extra}.npz")
        extra = "l%d"%thick if thick > 1 else "d%g"%depth
        cachefile = cachefile.format(height=height, xfmname=xfmname, sampler=sampler, extra=extra)

    if not os.path.exists(cachefile) or recache:
        print("Generating a flatmap cache")
        if pixelwise and xfmname is not None:
            pixmap = _make_pixel_cache(subject, xfmname, height=height, sampler=sampler, thick=thick, depth=depth)
        else:
            pixmap = _make_vertex_cache(subject, height=height)
        np.savez(cachefile, data=pixmap.data, indices=pixmap.indices, indptr=pixmap.indptr, shape=pixmap.shape)
    else:
        from scipy import sparse
        npz = np.load(cachefile)
        pixmap = sparse.csr_matrix((npz['data'], npz['indices'], npz['indptr']), shape=npz['shape'])
        npz.close()

    if not pixelwise and xfmname is not None:
        from scipy import sparse
        mapper = utils.get_mapper(subject, xfmname, sampler)
        pixmap = pixmap * sparse.vstack(mapper.masks)

    return pixmap


### --- Hidden helper functions --- ###

def _color2hex(color):
    """Convert arbitrary color input to hex string"""
    from matplotlib import colors
    cc = colors.ColorConverter()
    rgba = cc.to_rgba(color)
    hexcol = colors.rgb2hex(rgba)
    return hexcol
    
def _convert_svg_kwargs(kwargs):
    """Convert matplotlib-like plotting property names/values to svg object property names/values"""
    svg_style_key_mapping = dict(
        linewidth='stroke-width',
        lw='stroke-width',
        linecolor='stroke',
        lc='stroke',
        #labelcolor='', # FIX ME
        #labelsize='', # FIX ME
        linealpha='stroke-opacity',
        roifill='fill',
        fillcolor='fill',
        fillalpha='fill-opacity',
        dashes='stroke-dasharray'
        #dash_capstyle # ADD ME?
        #dash_joinstyle # ADD ME?
        )  
    svg_style_value_mapping = dict(
        linewidth=lambda x: x,
        lw=lambda x: x,
        linecolor=lambda x: _color2hex(x), 
        lc=lambda x: _color2hex(x), 
        labelcolor=lambda x: _color2hex(x), 
        labelsize=lambda x: x,
        linealpha=lambda x: x,
        roifill=lambda x: _color2hex(x),
        fillcolor=lambda x: _color2hex(x),
        fillalpha=lambda x: x,
        dashes=lambda x: '{}, {}'.format(*x),
        #dash_capstyle # ADD ME?
        #dash_joinstyle # ADD ME?
        )
    out = dict((svg_style_key_mapping[k], svg_style_value_mapping[k](v)) 
               for k,v in kwargs.items() if v is not None)
    return out

def _get_images(fig):
    """Get all images in a given matplotlib axis"""
    from matplotlib.image import AxesImage
    ax = fig.gca()
    images = dict((x.get_label(), x) for x in ax.get_children() if isinstance(x, AxesImage))
    return images

def _get_extents(fig):
    """Get extents of images current in a given matplotlib figure"""
    images = _get_images(fig)
    if 'data' not in images:
        raise ValueError("You must specify `extents` argument if you have not yet plotted a data flatmap!")
    extents = images['data'].get_extent()
    return extents

def _get_height(fig):
    """Get height of images in currently in a given matplotlib figure"""
    images = _get_images(fig)
    if 'data_cutout' in images:
        raise Exception("Can't add plots once cutout has been performed! Do cutouts last!")
    if 'data' in images:
        height = images['data'].get_array().shape[0]
    else:
        # No images, revert to default
        height = 1024 
    return height

def _make_hatch_image(hatch_data, height, sampler='nearest', hatch_space=4, recache=False):
    """Make hatch image

    Parameters
    ----------
    hatch_data : cortex.Dataview
        brain data with values ranging from 0-1, specifying where to show hatch marks (data value
        will be mapped to alpha value of hatch marks)
    height : scalar
        height of image to display
    sampler : string
        pycortex sampler string, {'nearest', ...} (FILL ME IN ??)
    hatch_space : scalar
        space between hatch lines (in pixels)
    recache : boolean


    """
    dmap, _ = make_flatmap_image(hatch_data, height=height, sampler=sampler, recache=recache)
    hx, hy = np.meshgrid(range(dmap.shape[1]), range(dmap.shape[0]))
    
    hatchpat = (hx+hy)%(2*hatch_space) < 2
    # Leila code that breaks shit:
    #hatch_size = [0, 4, 4]
    #hatchpat = (hx + hy + hatch_size[0])%(hatch_size[1] * hatch_space) < hatch_size[2]

    hatchpat = np.logical_or(hatchpat, hatchpat[:,::-1]).astype(float)
    hatchim = np.dstack([1-hatchpat]*3 + [hatchpat])
    hatchim[:, : ,3] *= np.clip(dmap, 0, 1).astype(float)

    return hatchim

def _make_flatmask(subject, height=1024):
    from . import polyutils
    from PIL import Image, ImageDraw
    pts, polys = db.get_surf(subject, "flat", merge=True, nudge=True)
    bounds = polyutils.trace_poly(polyutils.boundary_edges(polys))
    try:
<<<<<<< HEAD
        # python2
        left, right = bounds.next(), bounds.next()
    except:
        left, right = next(bounds), next(bounds)
=======
        left, right = bounds.next(), bounds.next() # python 2.X
    except:
        left, right = next(bounds), next(bounds) # python 3.X
>>>>>>> 17fc26ee
    aspect = (height / (pts.max(0) - pts.min(0))[1])
    lpts = (pts[left] - pts.min(0)) * aspect
    rpts = (pts[right] - pts.min(0)) * aspect

    im = Image.new('L', (int(aspect * (pts.max(0) - pts.min(0))[0]), height))
    draw = ImageDraw.Draw(im)
    draw.polygon(lpts[:,:2].ravel().tolist(), fill=255)
    draw.polygon(rpts[:,:2].ravel().tolist(), fill=255)
    extents = np.hstack([pts.min(0), pts.max(0)])[[0,3,1,4]]

    return np.array(im).T > 0, extents

def _make_vertex_cache(subject, height=1024):
    from scipy import sparse
    from scipy.spatial import cKDTree
    flat, polys = db.get_surf(subject, "flat", merge=True, nudge=True)
    valid = np.unique(polys)
    fmax, fmin = flat.max(0), flat.min(0)
    size = fmax - fmin
    aspect = size[0] / size[1]
    width = int(aspect * height)
    grid = np.mgrid[fmin[0]:fmax[0]:width*1j, fmin[1]:fmax[1]:height*1j].reshape(2,-1)

    mask, extents = get_flatmask(subject, height=height)
    assert mask.shape[0] == width and mask.shape[1] == height

    kdt = cKDTree(flat[valid,:2])
    dist, vert = kdt.query(grid.T[mask.ravel()])
    dataij = (np.ones((len(vert),)), np.array([np.arange(len(vert)), valid[vert]]))
    return sparse.csr_matrix(dataij, shape=(mask.sum(), len(flat)))

def _make_pixel_cache(subject, xfmname, height=1024, thick=32, depth=0.5, sampler='nearest'):
    from scipy import sparse
    from scipy.spatial import Delaunay
    flat, polys = db.get_surf(subject, "flat", merge=True, nudge=True)
    valid = np.unique(polys)
    fmax, fmin = flat.max(0), flat.min(0)
    size = fmax - fmin
    aspect = size[0] / size[1]
    width = int(aspect * height)
    grid = np.mgrid[fmin[0]:fmax[0]:width*1j, fmin[1]:fmax[1]:height*1j].reshape(2,-1)
    
    mask, extents = get_flatmask(subject, height=height)
    assert mask.shape[0] == width and mask.shape[1] == height
    
    ## Get barycentric coordinates
    dl = Delaunay(flat[valid,:2])
    simps = dl.find_simplex(grid.T[mask.ravel()])
    missing = simps == -1
    tfms = dl.transform[simps]
    l1, l2 = (tfms[:,:2].transpose(1,2,0) * (grid.T[mask.ravel()] - tfms[:,2]).T).sum(1)
    l3 = 1 - l1 - l2

    ll = np.vstack([l1, l2, l3])
    ll[:,missing] = 0

    from cortex.mapper import samplers
    xfm = db.get_xfm(subject, xfmname, xfmtype='coord')
    sampclass = getattr(samplers, sampler)

    ## Transform fiducial vertex locations to pixel locations using barycentric xfm
    try:
        pia, polys = db.get_surf(subject, "pia", merge=True, nudge=False)
        wm, polys = db.get_surf(subject, "wm", merge=True, nudge=False)
        piacoords = xfm((pia[valid][dl.vertices][simps] * ll[np.newaxis].T).sum(1))
        wmcoords = xfm((wm[valid][dl.vertices][simps] * ll[np.newaxis].T).sum(1))

        valid_p = np.array([np.all((0 <= piacoords), axis=1),
                            piacoords[:,0] < xfm.shape[2],
                            piacoords[:,1] < xfm.shape[1],
                            piacoords[:,2] < xfm.shape[0]])
        valid_p = np.all(valid_p, axis=0)

        valid_w = np.array([np.all((0 <= wmcoords), axis=1),
                            wmcoords[:,0] < xfm.shape[2],
                            wmcoords[:,1] < xfm.shape[1],
                            wmcoords[:,2] < xfm.shape[0]])
        valid_w = np.all(valid_w, axis=0)
        
        valid = np.logical_and(valid_p, valid_w)
        vidx = np.nonzero(valid)[0]
        mapper = sparse.csr_matrix((mask.sum(), np.prod(xfm.shape)))
        if thick == 1:
            i, j, data = sampclass(piacoords[valid]*depth + wmcoords[valid]*(1-depth), xfm.shape)
            mapper = mapper + sparse.csr_matrix((data / float(thick), (vidx[i], j)),
                                                shape=mapper.shape)
            return mapper

        for t in np.linspace(0, 1, thick+2)[1:-1]:
            i, j, data = sampclass(piacoords[valid]*t + wmcoords[valid]*(1-t), xfm.shape)
            mapper = mapper + sparse.csr_matrix((data / float(thick), (vidx[i], j)),
                                                shape=mapper.shape)
        return mapper

    except IOError:
        fid, polys = db.get_surf(subject, "fiducial", merge=True)
        fidcoords = xfm((fid[valid][dl.vertices][simps] * ll[np.newaxis].T).sum(1))

        valid = reduce(np.logical_and, [reduce(np.logical_and, (0 <= fidcoords).T),
            fidcoords[:,0] < xfm.shape[2],
            fidcoords[:,1] < xfm.shape[1],
            fidcoords[:,2] < xfm.shape[0]])
        vidx = np.nonzero(valid)[0]

        i, j, data = sampclass(fidcoords[valid], xfm.shape)
        csrshape = mask.sum(), np.prod(xfm.shape)
        return sparse.csr_matrix((data, (vidx[i], j)), shape=csrshape)


def _has_cmap(dataview):
    """Checks whether a given dataview has colormap (cmap) information as an
    instance or is an RGB volume and does not have a cmap.
    Returns a dictionary with cmap information for non RGB volumes"""

    from matplotlib import colors, cm, pyplot as plt

    cmapdict = dict()
    if not isinstance(dataview, (dataset.VolumeRGB, dataset.VertexRGB)):
        # Get colormap from matplotlib or pycortex colormaps
        ## -- redundant code, here and in cortex/dataset/views.py -- ##
<<<<<<< HEAD
        if isinstance(dataview.cmap, string_types):
=======
        if isinstance(dataview.cmap, six.string_types):
>>>>>>> 17fc26ee
            if not dataview.cmap in cm.__dict__:
                # unknown colormap, test whether it's in pycortex colormaps
                cmapdir = config.get('webgl', 'colormaps')
                colormaps = glob.glob(os.path.join(cmapdir, "*.png"))
                colormaps = dict(((os.path.split(c)[1][:-4],c) for c in colormaps))
                if not dataview.cmap in colormaps:
                    raise Exception('Unkown color map!')
                I = plt.imread(colormaps[dataview.cmap])
                cmap = colors.ListedColormap(np.squeeze(I))
                # Register colormap while we're at it
                cm.register_cmap(dataview.cmap,cmap)
            else:
                cmap = dataview.cmap
        elif isinstance(dataview.cmap, colors.Colormap):
            # Allow input of matplotlib colormap class
            cmap = dataview.cmap

        cmapdict.update(cmap=cmap, 
                        vmin=dataview.vmin, 
                        vmax=dataview.vmax)

    return cmapdict<|MERGE_RESOLUTION|>--- conflicted
+++ resolved
@@ -1,10 +1,5 @@
-<<<<<<< HEAD
-from functools import reduce
-=======
 """Makes flattened views of volumetric data on the cortical surface.
 """
-
->>>>>>> 17fc26ee
 import io
 import os
 import six
@@ -12,7 +7,7 @@
 import copy
 import binascii
 import numpy as np
-
+from functools import reduce
 from six import string_types
 from . import utils
 from . import dataset
@@ -1024,16 +1019,9 @@
     pts, polys = db.get_surf(subject, "flat", merge=True, nudge=True)
     bounds = polyutils.trace_poly(polyutils.boundary_edges(polys))
     try:
-<<<<<<< HEAD
-        # python2
-        left, right = bounds.next(), bounds.next()
-    except:
-        left, right = next(bounds), next(bounds)
-=======
         left, right = bounds.next(), bounds.next() # python 2.X
     except:
         left, right = next(bounds), next(bounds) # python 3.X
->>>>>>> 17fc26ee
     aspect = (height / (pts.max(0) - pts.min(0))[1])
     lpts = (pts[left] - pts.min(0)) * aspect
     rpts = (pts[right] - pts.min(0)) * aspect
@@ -1154,11 +1142,7 @@
     if not isinstance(dataview, (dataset.VolumeRGB, dataset.VertexRGB)):
         # Get colormap from matplotlib or pycortex colormaps
         ## -- redundant code, here and in cortex/dataset/views.py -- ##
-<<<<<<< HEAD
         if isinstance(dataview.cmap, string_types):
-=======
-        if isinstance(dataview.cmap, six.string_types):
->>>>>>> 17fc26ee
             if not dataview.cmap in cm.__dict__:
                 # unknown colormap, test whether it's in pycortex colormaps
                 cmapdir = config.get('webgl', 'colormaps')
