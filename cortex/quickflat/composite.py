import copy
import numpy as np
from .. import dataset
from ..database import db
from ..options import config
<<<<<<< HEAD
from .utils import _get_height, _get_extents, _convert_svg_kwargs, _has_cmap, _get_images, _parse_defaults
from .utils import make_flatmap_image, _make_hatch_image
=======
from ..svgoverlay import get_overlay
from ..utils import get_shared_voxels, get_mapper
from .utils import _get_height, _get_extents, _convert_svg_kwargs, _has_cmap, _get_images, _parse_defaults
from .utils import make_flatmap_image, _make_hatch_image, _return_pixel_pairs, get_flatmask, get_flatcache

import time
>>>>>>> d2881132

### --- Individual compositing functions --- ###

def add_curvature(fig, dataview, extents=None, height=None, threshold=True, contrast=None,
<<<<<<< HEAD
                  brightness=None, smooth=None, cmap='gray', recache=False, curvature_lims=0.5,
                  legacy_mode=False):
=======
                  brightness=None, smooth=None, cmap='gray', recache=False, curvature_lims=0.5):
>>>>>>> d2881132
    """Add curvature layer to figure

    Parameters
    ----------
    fig : figure
        figure into which to plot image of curvature
    dataview : cortex.Dataview object
        dataview containing data to be plotted, subject (surface identifier), and transform.
    extents : array-like
        4 values for [Left, Right, Top, Bottom] extents of image plotted. None defaults to 
        extents of images already present in figure.
    height : scalar 
        Height of image. None defaults to height of images already present in figure. 
    threshold : boolean 
        Whether to apply a threshold to the curvature values to create a binary curvature image
        (one shade for positive curvature, one shade for negative). `None` defaults to value 
        specified in the config file
    contrast : float, [0-1] or None 
        Contrast of curvature image. 1 is maximal contrast (given brightness). If brightness is 0.5
        and contrast is 1, and cmap is 'gray', curvature will be black and white. None defaults
        to value in config file.
    brightness : float, [0-1] or None
        How bright to make average value of curvature (0=black, 1=white in gray cmap). None
        defaults to the value in config file.
    curvature_lims : float
        Limits for real curvature values (actual values for cortical curvature are normalized
        within [-`curvature_lims`, +`curvature_lims`] before scaling by `contrast` and shifting
        by `brightness`). 
    smooth : scalar or None
        Width of smoothing to apply to surface curvature. None defaults to no smoothing, or
        whatever the default value for curvature is that is stored in 
        <filestore>/<subject>/surface-info/curvature.npz (for some subjects initiated in old
        versions of pycortex, this may be smoothed too!)
    cmap : string
        name for colormap of curvature
    recache : boolean
        Whether or not to recache intermediate files. Takes longer to plot this way, potentially
        resolves some errors. 

    Returns
    -------
    img : matplotlib.image.AxesImage
        matplotlib axes image object for plotted data

    """
    from matplotlib.colors import Normalize
    if height is None:
        height = _get_height(fig)
    # Get curvature map as image
    default_smoothing = config.get('curvature','smooth')
    if default_smoothing.lower()=='none':
        default_smoothing = None
    else:
        default_smoothing = np.float(default_smoothing)
    if smooth is None:
        # (Might still be None!)
        smooth = default_smoothing
    if smooth is None:
        # If no value for 'smooth' is given in kwargs, db.get_surfinfo returns
        # the default curvature value, whatever that may be. This is the behavior
        # that we want a None in the code to invoke. This is silly and complicated
        # due to backward compatibility issues with some old subjects.
        curv_vertices = db.get_surfinfo(dataview.subject)
    else:
        curv_vertices = db.get_surfinfo(dataview.subject, smooth=smooth)
    curv, _ = make_flatmap_image(curv_vertices, recache=recache, height=height)
    # First, limit to sensible range for flatmap curvature
    norm = Normalize(vmin=-0.5, vmax=0.5)
    curv_im = norm(curv)
    # Option to use thresholded curvature
    default_threshold = config.get('curvature','threshold').lower() in ('true','t','1','y','yes')
    use_threshold_curvature = default_threshold if threshold is None else threshold
<<<<<<< HEAD
    if legacy_mode and use_threshold_curvature:
        curvT = (curv>0).astype(np.float32)
        curvT[np.isnan(curv)] = np.nan
        curv = curvT
    if isinstance(curvature_lims, (list, tuple)):
        vmin, vmax = curvature_lims
    else: 
        vmin, vmax = -curvature_lims, curvature_lims
    norm = Normalize(vmin=vmin, vmax=vmax)
    curv_im = norm(curv)
    if not legacy_mode:
        if use_threshold_curvature:
            # Assumes symmetrical curvature_lims
            curv_im = (np.nan_to_num(curv_im) > 0.5).astype(np.float)
            curv_im[np.isnan(curv)] = np.nan
        # Get defaults for brightness, contrast
        if brightness is None:
            brightness = float(config.get('curvature', 'brightness'))
        if contrast is None:
            contrast = float(config.get('curvature', 'contrast'))
        # Scale and shift curvature image
        curv_im = (curv_im - 0.5) * contrast + brightness
=======
    if use_threshold_curvature:
        curv_im = (np.nan_to_num(curv_im) > 0.5).astype(np.float)
        curv_im[np.isnan(curv)] = np.nan
    # Get defaults for brightness, contrast
    if brightness is None:
        brightness = float(config.get('curvature', 'brightness'))
    if contrast is None:
        contrast = float(config.get('curvature', 'contrast'))
    # Scale and shift curvature image
    curv_im = (curv_im - 0.5) * contrast + brightness
>>>>>>> d2881132
    if extents is None:
        extents = _get_extents(fig)
    ax = fig.gca()
    cvimg = ax.imshow(curv_im, 
            aspect='equal', 
            extent=extents, 
            cmap=cmap, 
            vmin=0, 
            vmax=1, 
            label='curvature',
            zorder=0)
    return cvimg

def add_data(fig, braindata, height=1024, thick=32, depth=0.5, pixelwise=True, 
             sampler='nearest', recache=False):
    """Add data to quickflat plot

    Parameters
    ----------
    fig : figure
        Figure into which to plot image of curvature
    braindata : one of: {cortex.Volume, cortex.Vertex, cortex.Dataview)
        Object containing containing data to be plotted, subject (surface identifier), 
        and transform.
    height : scalar 
        Height of image. None defaults to height of images already present in figure. 
    recache : boolean
        Whether or not to recache intermediate files. Takes longer to plot this way, potentially
        resolves some errors. Useful if you've made changes to the alignment
    pixelwise : bool
        Use pixel-wise mapping
    thick : int
        Number of layers through the cortical sheet to sample. Only applies for pixelwise = True
    sampler : str
        Name of sampling function used to sample underlying volume data. Options include 
        'trilinear','nearest','lanczos'; see functions in cortex.mapper.samplers.py for all options

    Returns
    -------
    img : matplotlib.image.AxesImage
        matplotlib axes image object for plotted data
    extents : list
        Extents of image [left, right, top, bottom] in figure coordinates
    """    
    dataview = dataset.normalize(braindata)
    if not isinstance(dataview, dataset.Dataview):
        # Unclear what this means. Clarify error in terms of pycortex classes 
        # (please provide a [cortex.dataset.Dataview or whatever] instance)
        raise TypeError('Please provide a Dataview, not a Dataset')
    # Generate image (2D array, maybe 3D array)
    im, extents = make_flatmap_image(dataview, recache=recache, pixelwise=pixelwise, sampler=sampler,
                       height=height, thick=thick, depth=depth)
    # Check whether dataview has a cmap instance
    cmapdict = _has_cmap(dataview)
    # Plot
    ax = fig.gca()
    img = ax.imshow(im, 
            aspect='equal', 
            extent=extents, 
            label='data',
            zorder=1,
            **cmapdict)
    return img, extents

def add_rois(fig, dataview, extents=None, height=None, with_labels=True, roi_list=None, **kwargs):
    """Add ROIs layer to a figure

    NOTE: zorder for rois is 3

    Parameters
    ----------
    fig : figure
        figure into which to plot image of curvature
    dataview : cortex.Dataview object
        dataview containing data to be plotted, subject (surface identifier), and transform.
    extents : array-like
        4 values for [Left, Right, Top, Bottom] extents of image plotted. None defaults to 
        extents of images already present in figure.
    height : scalar 
        Height of image. None defaults to height of images already present in figure. 
    with_labels : bool
        Whether to display text labels on ROIs
    roi_list : 

    kwargs : 

    Returns
    -------
    img : matplotlib.image.AxesImage
        matplotlib axes image object for plotted data
    """
    from ..svgoverlay import get_overlay
    if extents is None:
        extents = _get_extents(fig)
    if height is None:
        height = _get_height(fig)        
    svgobject = db.get_overlay(dataview.subject)
    svg_kws = _convert_svg_kwargs(kwargs)
    layer_kws = _parse_defaults('rois_paths')
    layer_kws.update(svg_kws)
    im = svgobject.get_texture('rois', height, labels=with_labels, shape_list=roi_list, **layer_kws)
    ax = fig.gca()
    img = ax.imshow(im,
        aspect='equal', 
        interpolation='bicubic', 
        extent=extents, 
        label='rois',
        zorder=4)
    return img

def add_sulci(fig, dataview, extents=None, height=None, with_labels=True, **kwargs):
    """Add sulci layer to figure

    Parameters
    ----------
    fig : figure
        figure into which to plot image of curvature
    dataview : cortex.Dataview object
        dataview containing data to be plotted, subject (surface identifier), and transform.
    extents : array-like
        4 values for [Left, Right, Top, Bottom] extents of image plotted. None defaults to 
        extents of images already present in figure.
    height : scalar
        Height of image. None defaults to height of images already present in figure. 
    with_labels : bool
        Whether to display text labels for sulci

    Other Parameters
    ----------------
    kwargs : keyword arguments
        Keywords args govern line appearance in final plot. Allowable kwargs are : linewidth,
        linecolor

    Returns
    -------
    img : matplotlib.image.AxesImage
        matplotlib axes image object for plotted data
    """
    from ..svgoverlay import get_overlay
    svgobject = db.get_overlay(dataview.subject)
    svg_kws = _convert_svg_kwargs(kwargs)
    layer_kws = _parse_defaults('sulci_paths')
    layer_kws.update(svg_kws)
    sulc = svgobject.get_texture('sulci', height, labels=with_labels, **layer_kws)
    if extents is None:
        extents = _get_extents(fig)
    ax = fig.gca()
    img = ax.imshow(sulc,
                     aspect='equal', 
                     interpolation='bicubic', 
                     extent=extents, 
                     label='sulci',
                     zorder=5)
    return img

def add_hatch(fig, hatch_data, extents=None, height=None, hatch_space=4, hatch_color=(0,0,0),
    sampler='nearest', recache=False):
    """Add hatching to figure at locations specified in hatch_data    

    Parameters
    ----------
    fig : matplotlib figure
        Figure into which to plot the hatches. Should have pycortex flatmap image in it already.
    hatch_data : cortex.Volume
        cortex.Volume object created from data scaled from 0-1; locations with values of 1 will
        have hatching overlaid on them in the resulting image.
    extents : array-like
        4 values for [Left, Right, Top, Bottom] extents of image plotted. If None, defaults to 
        extents of images already present in figure.
    height : scalar 
        Height of image. if None, defaults to height of images already present in figure. 
    hatch_space : scalar 
        Spacing between hatch lines, in pixels
    hatch_color : 3-tuple
        (R, G, B) tuple for color of hatching. Values for R,G,B should be 0-1
    sampler : str
        Name of sampling function used to sample underlying volume data. Options include 
        'trilinear','nearest','lanczos'; see functions in cortex.mapper.samplers.py for all options
    recache : boolean
        Whether or not to recache intermediate files. Takes longer to plot this way, potentially
        resolves some errors. 

    Returns
    -------
    img : matplotlib.image.AxesImage
        matplotlib axes image object for plotted hatch image

    Notes
    -----
    Possibly to add: add hatch_width, hatch_offset arguments.
    """
    from ..svgoverlay import get_overlay
    if extents is None:
        extents = _get_extents(fig)
    if height is None:
        height = _get_height(fig)
    hatchim = _make_hatch_image(hatch_data, height, sampler, recache=recache, 
        hatch_space=hatch_space)
    hatchim[:,:,0] = hatch_color[0]
    hatchim[:,:,1] = hatch_color[1]
    hatchim[:,:,2] = hatch_color[2]

    ax = fig.gca()
    img = ax.imshow(hatchim, 
                    aspect="equal", 
                    interpolation="bicubic", 
                    extent=extents, 
                    label='hatch',
                    zorder=2)
    return img

def add_colorbar(fig, cimg, colorbar_ticks=None, colorbar_location=(0.4, 0.07, 0.2, 0.04), 
    orientation='horizontal'):
    """Add a colorbar to a flatmap plot

    Parameters
    ----------
    fig : matplotlib Figure object
        Figure into which to insert colormap
    cimg : matplotlib.image.AxesImage object
        Image for which to create colorbar. For reference, matplotlib.image.AxesImage 
        is the output of imshow()
    colorbar_ticks : array-like
        values for colorbar ticks
    colorbar_location : array-like
        Four-long list, tuple, or array that specifies location for colorbar axes 
        [left, top, width, height] (?)
    orientation : string
        'vertical' or 'horizontal'
    """
    cbar = fig.add_axes(colorbar_location)
    fig.colorbar(cimg, cax=cbar, orientation=orientation, ticks=colorbar_ticks)
    return cbar

def add_colorbar_2d(fig, cmap_name, colorbar_ticks,
    colorbar_location=(0.425, 0.02, 0.15, 0.15), fontsize=12):
    """Add a 2D colorbar to a flatmap plot

    Parameters
    ----------
    fig : matplotlib Figure object
    cimg : matplotlib.image.AxesImage object
        Image for which to create colorbar. For reference, matplotlib.image.AxesImage 
        is the output of imshow()
    colorbar_ticks : array-like
        values for colorbar ticks
    colorbar_location : array-like
        Four-long list, tuple, or array that specifies location for colorbar axes 
        [left, top, width, height] (?)
    orientation : string
        'vertical' or 'horizontal'
    """
    # a bit sketchy - lazy imports
    import matplotlib.pyplot as plt
    import os
    cmap_dir = config.get('webgl', 'colormaps')
    cim = plt.imread(os.path.join(cmap_dir, cmap_name + '.png'))
    fig.add_axes(colorbar_location)
    cbar = plt.imshow(cim, extent=colorbar_ticks, interpolation='bilinear')
    cbar.axes.set_xticks(colorbar_ticks[:2])
    cbar.axes.set_xticklabels(colorbar_ticks[:2], fontdict=dict(size=fontsize))
    cbar.axes.set_yticks(colorbar_ticks[2:])
    cbar.axes.set_yticklabels(colorbar_ticks[2:], fontdict=dict(size=fontsize))

    return cbar

def add_custom(fig, dataview, svgfile, layer, extents=None, height=None, with_labels=False, 
    shape_list=None, **kwargs):
    """Add a custom data layer
    
    Parameters
    ----------
    fig : matplotlib figure
        Figure into which to plot the hatches. Should have pycortex flatmap image in it already.
    dataview : cortex.Volume
        cortex.Volume object containing 
    svgfile : string
        Filepath for custom svg file to use. Must be formatted identically to overlays.svg
        file for subject in `dataview`
    layer : string
        Layer name within custom svg file to display
    extents : array-like
        4 values for [Left, Right, Bottom, Top] extents of image plotted. If None, defaults to 
        extents of images already present in figure.
    height : scalar 
        Height of image. if None, defaults to height of images already present in figure. 
    with_labels : bool
        Whether to display text labels on ROIs
    shape_list : list
        list of paths/shapes within svg layer to render, if only a subset of the paths/
        shapes within the layer are desired.

    Other Parameters
    ----------------
    kwargs : 

    Returns
    -------
    img : matplotlib.image.AxesImage
        matplotlib axes image object for plotted data

    """
    from ..svgoverlay import get_overlay
    if height is None:
        height = _get_height(fig)
    if extents is None:
        extents = _get_extents(fig)
    pts_, polys_ = db.get_surf(dataview.subject, "flat", merge=True, nudge=True)
    extra_svg = get_overlay(dataview.subject, svgfile, pts_, polys_)
    svg_kws = _convert_svg_kwargs(kwargs)
    try:
        # Check for layer if it exists
        layer_kws = _parse_defaults(layer+'_paths')
        layer_kws.update(svg_kws)
    except:
        layer_kws = svg_kws
    im = extra_svg.get_texture(layer, height, 
                               labels=with_labels, 
                               shape_list=shape_list, 
                               **layer_kws)
    ax = fig.gca()
    img = ax.imshow(im, 
                    aspect="equal", 
                    interpolation="nearest", 
                    extent=extents,  
                    label='custom',
                    zorder=6)
    return img

def add_connected_vertices(fig, dataview, height=None, extents=None, recache=False, 
                           min_dist=5, max_dist=85, color=(1.0,0.5,0.1,0.6), 
                           linewidth=2, exclude_border_width=None,
                           alpha=1.0, **kwargs):
    """Plot lines btw distant vertices that are within the same voxel
    updated...
    Notes
    -----
    Replace min_dist, max_dist with more principled values!
    extents is currently unused, but probably should be to scale pix_array
    """
    from matplotlib.collections import LineCollection
    from scipy.ndimage import binary_dilation

    if extents is None:
        extents = _get_extents(fig)
    if height is None:
        height = _get_height(fig)            
    subject = dataview.subject
    xfmname = dataview.xfmname
    if xfmname is None:
        raise ValueError("Dataview for add_connected_vertices must be a Volume! You seem to have provided vertex data.")
    shared_voxels = db.get_shared_voxels(subject, xfmname, recache=recache, **kwargs)
    mask, extents = get_flatmask(subject)
    pixmap = get_flatcache(subject, None)
    n_pixels, n_verts = pixmap.shape

    if exclude_border_width:
        # Finding vertices that map to the border of the flatmap
        img = np.nan * np.ones(mask.shape) 
        img[mask] = pixmap * np.arange(n_verts) # mapper.nverts
        border_mask = binary_dilation(~mask, iterations=exclude_border_width) ^ (~mask)
        border_vertices = set(img[border_mask].astype(int))
        shared_voxels = np.array([a for a in shared_voxels if ((a[1] not in border_vertices) and (a[2] not in border_vertices))])

    valid_vert_mask = np.array(pixmap.sum(0) > 0).flatten()
    valid_verts = np.arange(n_verts)[valid_vert_mask] # mapper.nverts
    # Assure both vertices in each pair are not in the medial wall
    vtx1valid = np.in1d(shared_voxels[:, 1], valid_verts)
    vtx2valid = np.in1d(shared_voxels[:, 2], valid_verts)
    va, vb = shared_voxels[vtx1valid & vtx2valid, 1:].T
    # Get X, Y coordinates per vertex, scale to 0-1 range
    [lpt, lpoly], [rpt, rpoly] = db.get_surf(subject, "flat", nudge=True)
    vert_xyz = np.vstack([lpt, rpt])
    vert_xyz -= vert_xyz.min(0)
    vert_xyz /= vert_xyz.max(0)
    x, y = vert_xyz[:, :2].T
    # Map vertices to X, Y coordinates suitable for LineCollection input
    pix_array_x = np.vstack([x[va], x[vb]]).T
    pix_array_y = np.vstack([y[va], y[vb]]).T
    pix_array_scaled = np.dstack([pix_array_x, pix_array_y])
    # Add line collection 
    # (This is the most time consuming step, as it draws many lines)
    lc = LineCollection(pix_array_scaled, 
                        transform=fig.transFigure, 
                        figure=fig,
                        colors=color, 
                        alpha=alpha,
                        linewidths=linewidth)
    ax = fig.gca()
    lc_object = ax.add_collection(lc)
    return lc_object

def add_cutout(fig, name, dataview, layers=None, height=None, extents=None):
    """Apply a cutout mask to extant layers in flatmap figure

    Parameters
    ----------
    fig : figure
        figure to which to add cutouts
    name : str
        name of cutout shape within cutouts layer to use to crop the rest of the figure
    dataview : 
    
    layers :
    
    height : int
    
    extents :

    Returns
    -------

    """
    from ..svgoverlay import get_overlay
    if layers is None:
        layers = _get_images(fig)
    if height is None:
        height = _get_height(fig)
    if extents is None:
        extents  = _get_extents(fig)
    svgobject = db.get_overlay(dataview.subject)
    # Set other cutouts to be invisible
    for co_name, co_shape in svgobject.cutouts.shapes.items():
        co_shape.visible = co_name == name
    # Get cutout image (now all white = 1, black = 0)
    svg_kws = _convert_svg_kwargs(dict(fillcolor="white", 
                                       fillalpha=1.0,
                                       linecolor="white", 
                                       linewidth=2))
    co = svgobject.get_texture('cutouts', height, labels=False, **svg_kws)[..., 0]
    if not np.any(co):
        raise Exception('No pixels in cutout region {}!'.format(name))

    # Bounding box indices
    LL, RR, BB, TT = np.nan, np.nan, np.nan, np.nan
    # Clip each layer to this cutout
    for layer_name, im_layer in layers.items():
        im = im_layer.get_array()
        
        # Reconcile occasional 1-pixel difference between flatmap image layers 
        # that are generated by different functions
        if not all([np.abs(aa - bb) <= 1 for aa, bb in zip(im.shape, co.shape)]):
            raise Exception("Shape mismatch btw cutout and data!")
        if any([np.abs(aa - bb) > 0 and np.abs(aa - bb) < 2 for aa, bb in zip(im.shape, co.shape)]):
            from scipy.misc import imresize
            print('Resizing! {} to {}'.format(co.shape, im.shape[:2]))
            layer_cutout = imresize(co, im.shape[:2]).astype(np.float32)/255.
        else:
            layer_cutout = copy.copy(co)
        
        # Handle different types of alpha layers. Useful for RGBVolumes if nothing else.
        if im.dtype == np.uint8:
            im = np.cast['float32'](im)/255.
            im[:,:,3] *= layer_cutout
            h, w, cdim = [float(v) for v in im.shape]
        else:
            if np.ndim(im)==3:
                im[:,:,3] *= layer_cutout
                h, w, cdim = [float(v) for v in im.shape]
            elif np.ndim(im)==2:
                im[layer_cutout==0] = np.nan
                h, w = [float(v) for v in im.shape]
        y, x = np.nonzero(layer_cutout)
        l, r, b, t = extents
        x_span = np.abs(r-l)
        y_span = np.abs(t-b)
        extents_new = [l + x.min() / w * x_span,
                    l + x.max() / w * x_span,
                    t + y.min() / h * y_span,
                    t + y.max() / h * y_span]    

        # Bounding box indices
        iy, ix = ((y.min(), y.max()), (x.min(), x.max()))
        tmp = im[iy[0]:iy[1], ix[0]:ix[1]]
        im_layer.set_array(tmp)
        im_layer.set_extent(extents_new)
        
        # Track maxima / minima for figure
        LL = np.nanmin([extents_new[0], LL])
        RR = np.nanmax([extents_new[1], RR])
        BB = np.nanmin([extents_new[2], BB])
        TT = np.nanmax([extents_new[3], TT])
        imsize = (np.abs(np.diff(iy))[0], np.abs(np.diff(ix))[0])
    
    # Re-set figure limits
    ax = fig.gca()
    ax.set_xlim(LL, RR)
    ax.set_ylim(BB, TT)    
    inch_size = np.array(imsize)[::-1] / float(fig.dpi)
    fig.set_size_inches(inch_size[0], inch_size[1])

    return<|MERGE_RESOLUTION|>--- conflicted
+++ resolved
@@ -3,27 +3,18 @@
 from .. import dataset
 from ..database import db
 from ..options import config
-<<<<<<< HEAD
-from .utils import _get_height, _get_extents, _convert_svg_kwargs, _has_cmap, _get_images, _parse_defaults
-from .utils import make_flatmap_image, _make_hatch_image
-=======
 from ..svgoverlay import get_overlay
 from ..utils import get_shared_voxels, get_mapper
 from .utils import _get_height, _get_extents, _convert_svg_kwargs, _has_cmap, _get_images, _parse_defaults
 from .utils import make_flatmap_image, _make_hatch_image, _return_pixel_pairs, get_flatmask, get_flatcache
 
 import time
->>>>>>> d2881132
 
 ### --- Individual compositing functions --- ###
 
 def add_curvature(fig, dataview, extents=None, height=None, threshold=True, contrast=None,
-<<<<<<< HEAD
                   brightness=None, smooth=None, cmap='gray', recache=False, curvature_lims=0.5,
                   legacy_mode=False):
-=======
-                  brightness=None, smooth=None, cmap='gray', recache=False, curvature_lims=0.5):
->>>>>>> d2881132
     """Add curvature layer to figure
 
     Parameters
@@ -96,7 +87,6 @@
     # Option to use thresholded curvature
     default_threshold = config.get('curvature','threshold').lower() in ('true','t','1','y','yes')
     use_threshold_curvature = default_threshold if threshold is None else threshold
-<<<<<<< HEAD
     if legacy_mode and use_threshold_curvature:
         curvT = (curv>0).astype(np.float32)
         curvT[np.isnan(curv)] = np.nan
@@ -119,18 +109,6 @@
             contrast = float(config.get('curvature', 'contrast'))
         # Scale and shift curvature image
         curv_im = (curv_im - 0.5) * contrast + brightness
-=======
-    if use_threshold_curvature:
-        curv_im = (np.nan_to_num(curv_im) > 0.5).astype(np.float)
-        curv_im[np.isnan(curv)] = np.nan
-    # Get defaults for brightness, contrast
-    if brightness is None:
-        brightness = float(config.get('curvature', 'brightness'))
-    if contrast is None:
-        contrast = float(config.get('curvature', 'contrast'))
-    # Scale and shift curvature image
-    curv_im = (curv_im - 0.5) * contrast + brightness
->>>>>>> d2881132
     if extents is None:
         extents = _get_extents(fig)
     ax = fig.gca()
