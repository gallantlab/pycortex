
import io
import os
import binascii
import numpy as np

from .. import utils
from .. import dataset
from . import utils as qutils
from .utils import make_flatmap_image
from . import composite

def make_figure(braindata, recache=False, pixelwise=True, thick=32, sampler='nearest',
                height=1024, dpi=100, depth=0.5, with_rois=True, with_sulci=False,
                with_labels=True, with_colorbar=True, with_borders=False, 
                with_dropout=False, with_curvature=False, extra_disp=None, 
                with_connected_vertices=False,
                linewidth=None, linecolor=None, roifill=None, shadow=None,
                labelsize=None, labelcolor=None, cutout=None, curvature_brightness=None,
                curvature_contrast=None, curvature_threshold=None, fig=None, extra_hatch=None,
                colorbar_ticks=None, colorbar_location=(.4, .07, .2, .04), **kwargs):
    """Show a Volume or Vertex on a flatmap with matplotlib. 

    Note that **kwargs are ONLY present now for backward compatibility / warnings. No kwargs
    should be used.

    Parameters
    ----------
    braindata : Dataview (e.g. instance of cortex.Volume, cortex.Vertex,...)
        the data you would like to plot on a flatmap
    recache : boolean
        Whether or not to recache intermediate files. Takes longer to plot this way, potentially
        resolves some errors. Useful if you've made changes to the alignment
    pixelwise : bool
        Use pixel-wise mapping
    thick : int
        Number of layers through the cortical sheet to sample. Only applies for pixelwise = True
    sampler : str
        Name of sampling function used to sample underlying volume data. Options include 
        'trilinear', 'nearest', 'lanczos'; see functions in cortex.mapper.samplers.py for all options
    height : int
        Height of the image to render. Automatically scales the width for the aspect
        of the subject's flatmap
    depth : float
        Value between 0 and 1 for how deep to sample the surface for the flatmap (0 = gray/white matter
        boundary, 1 = pial surface)
    with_rois, with_labels, with_colorbar, with_borders, with_dropout, with_curvature, etc : bool, optional
        Display the rois, labels, colorbar, annotated flatmap borders, etc
    cutout : str
        Name of flatmap cutout with which to clip the full flatmap. Should be the name
        of a sub-layer of the 'cutouts' layer in <filestore>/<subject>/overlays.svg

    Other Parameters
    ----------------
    dpi : int
        DPI of the generated image. Only applies to the scaling of matplotlib elements,
        specifically the colormap
    linewidth : int, optional
        Width of ROI lines. Defaults to roi options in your local `options.cfg`
    linecolor : tuple of float, optional
        (R, G, B, A) specification of line color
    roifill : tuple of float, optional
        (R, G, B, A) sepcification for the fill of each ROI region
    shadow : int, optional
        Standard deviation of the gaussian shadow. Set to 0 if you want no shadow
    labelsize : str, optional
        Font size for the label, e.g. "16pt"
    labelcolor : tuple of float, optional
        (R, G, B, A) specification for the label color
    curvature_brightness : float, optional
<<<<<<< HEAD
        Mean* brightness of background. 0 = black, 1 = white, intermediate values are corresponding 
        grayscale values. If None, Defaults to config file value. (*this does not precisely specify 
        the mean; the actual mean luminance of the curvature depends on the value for 
        `curvature_contrast`. It's easiest to think about it as the mean brightness, though.)
    curvature_contrast : float, optional
        Contrast of curvature. 1 = maximal contrast (black/white), 0 = no contrast (solid color for
        curvature equal to `curvature_brightness`). 
    cvmax : float, optional [DEPRECATED! use `curvature_brightness` and `curvature_contrast` instead]
        Maximum value for background curvature colormap. Defaults to config file value.
    cvthr : bool, optional [DEPRECATED! use `curvature_threshold` instead]
        Apply threshold to background curvature
=======
        Minimum value for curvature colormap. Defaults to config file value.
>>>>>>> d2881132
    extra_disp : tuple, optional
        Optional extra display layer from external .svg file. Tuple specifies (filename, layer)
        filename should be a full path. External svg file should be structured exactly as 
        overlays.svg for the subject. (Best to just copy overlays.svg somewhere else and add 
        layers to it.) Default value is None.
    extra_hatch : tuple, optional
        Optional extra crosshatch-textured layer, given as (DataView, [r, g, b]) tuple. 
    colorbar_location : tuple, optional
        Location of the colorbar! Not sure of what the numbers actually mean. Left, bottom, width, height, maybe?
    """
    from matplotlib import pyplot as plt

    dataview = dataset.normalize(braindata)
    if not isinstance(dataview, dataset.Dataview):
        raise TypeError('Please provide a Dataview (e.g. an instance of cortex.Volume, cortex.Vertex, etc), not a Dataset')
<<<<<<< HEAD

=======
    
>>>>>>> d2881132
    if fig is None:
        fig_resize = True
        fig = plt.figure()
    else:
        fig_resize = False
        fig = plt.figure(fig.number)
    ax = fig.add_axes((0, 0, 1, 1))
    # Add data
    data_im, extents = composite.add_data(fig, dataview, pixelwise=pixelwise, thick=thick, sampler=sampler, 
                       height=height, depth=depth, recache=recache)

    layers = dict(data=data_im)
    # Add curvature
    if with_curvature:
<<<<<<< HEAD
        # backward compatibility
        if any([x in kwargs for x in ['cvmin', 'cvmax', 'cvthr']]):
            import warnings
            warnings.warn(("Use of `cvmin`, `cvmax`, and `cvthr` is deprecated! Please use \n"
                             "`curvature_brightness`, `curvature_contrast`, and `curvature_threshold`\n"
                             "to set appearance of background curvature."))
            legacy_mode = True
            if ('cvmin' in kwargs) and ('cvmax' in kwargs):
                # Assumes that if one is specified, both are; weird case where only one is 
                # specified will still break.
                curvature_lims = (kwargs.pop('cvmin'), kwargs.pop('cvmax'))
            else:
                curvature_lims = 0.5
            if 'cvthr' in kwargs:
                curvature_threshold = kwargs.pop('cvthr')
        else:
            curvature_lims = 0.5
            legacy_mode = False
        curv_im = composite.add_curvature(fig, dataview, extents, 
                                          brightness=curvature_brightness,
                                          contrast=curvature_contrast,
                                          threshold=curvature_threshold,
                                          curvature_lims=curvature_lims,
                                          legacy_mode=legacy_mode)
=======
        if any([x in kwargs for x in ['cvmin', 'cvmax', 'cvthr']]):
            raise ValueError(("Use of `cvmin`, `cvmax`, and `cvthr` is deprecated! Please use \n"
                             "`curvature_brightness`, `curvature_contrast`, and `curvature_threshold`\n"
                             "to set appearance of background curvature."))
        curv_im = composite.add_curvature(fig, dataview, extents, 
                                          brightness=curvature_brightness,
                                          contrast=curvature_contrast,
                                          threshold=curvature_threshold)
>>>>>>> d2881132
        layers['curvature'] = curv_im
    # Add dropout
    if with_dropout is not False:
        # Support old api:
        if isinstance(with_dropout, dataset.Dataview):
            hatch_data = with_dropout
        else:
            hatch_data = None
            dropout_power = 20 if with_dropout is True else with_dropout
        if hatch_data is None:
            hatch_data = utils.get_dropout(dataview.subject, dataview.xfmname,
                                         power=dropout_power)

        drop_im = composite.add_hatch(fig, hatch_data, extents=extents, height=height, 
            sampler=sampler)
        layers['dropout'] = drop_im
    # Add extra hatching
    if extra_hatch is not None:
        hatch_data2, hatch_color = extra_hatch
        hatch_im = composite.add_hatch(fig, hatch_data2, extents=extents, height=height, 
            sampler=sampler)
        layers['hatch'] = hatch_im
    # Add rois
    if with_rois:
        roi_im = composite.add_rois(fig, dataview, extents=extents, height=height, linewidth=linewidth, linecolor=linecolor,
             roifill=roifill, shadow=shadow, labelsize=labelsize, labelcolor=labelcolor, with_labels=with_labels)
        layers['rois'] = roi_im
    # Add sulci
    if with_sulci:
        sulc_im = composite.add_sulci(fig, dataview, extents=extents, height=height, linewidth=linewidth, linecolor=linecolor,
             shadow=shadow, labelsize=labelsize, labelcolor=labelcolor, with_labels=with_labels)
        layers['sulci'] = sulc_im
    # Add custom
    if extra_disp is not None:
        svgfile, layer = extra_disp
        custom_im = composite.add_custom(fig, dataview, svgfile, layer, height=height, extents=extents, 
            linewidth=linewidth, linecolor=linecolor, shadow=shadow, labelsize=labelsize, labelcolor=labelcolor, 
            with_labels=with_labels)
        layers['custom'] = custom_im
<<<<<<< HEAD
=======
    # Add connector lines btw connected vertices
    if with_connected_vertices:
        vertex_lines = composite.add_connected_vertices(fig, dataview)
>>>>>>> d2881132

    ax.axis('off')
    ax.set_xlim(extents[0], extents[1])
    ax.set_ylim(extents[2], extents[3])

    if fig_resize:
        imsize = fig.get_axes()[0].get_images()[0].get_size()
        fig.set_size_inches(np.array(imsize)[::-1] / float(dpi))

    # Add (apply) cutout of flatmap
    if cutout is not None:
        extents = composite.add_cutout(fig, cutout, dataview, layers)

    if with_colorbar:
<<<<<<< HEAD
        # Allow 2D colorbars:
        if isinstance(dataview, dataset.view2D.Dataview2D):
            colorbar = composite.add_colorbar_2d(fig, dataview.cmap,
                [dataview.vmin, dataview.vmax, dataview.vmin2, dataview.vmax2])
        else:
            colorbar = composite.add_colorbar(fig, data_im)
=======
        colorbar = composite.add_colorbar(fig, data_im)
>>>>>>> d2881132
        # Reset axis to main figure axis
        plt.axes(ax)

    return fig

def make_png(fname, braindata, recache=False, pixelwise=True, sampler='nearest', height=1024,
             bgcolor=None, dpi=100, **kwargs):
    """Create a PNG of the VertexData or VolumeData on a flatmap.

    Parameters
    ----------
    fname : str
        Filename for where to save the PNG file
    braindata : Dataview (e.g. instance of cortex.Volume, cortex.Vertex, ...)
        the data you would like to plot on a flatmap
    recache : boolean
        Whether or not to recache intermediate files. Takes longer to plot this way, potentially
        resolves some errors. Useful if you've made changes to the alignment
    pixelwise : bool
        Use pixel-wise mapping
    thick : int
        Number of layers through the cortical sheet to sample. Only applies for pixelwise = True
    sampler : str
        Name of sampling function used to sample underlying volume data
    height : int
        Height of the image to render. Automatically scales the width for the aspect of
        the subject's flatmap
    depth : float
        Value between 0 and 1 for how deep to sample the surface for the flatmap (0 = gray/white matter
        boundary, 1 = pial surface)        
    with_rois, with_labels, with_colorbar, with_borders, with_dropout : bool, optional
        Display the rois, labels, colorbar, annotated flatmap borders, and cross-hatch dropout?
    sampler : str
        Name of sampling function used to sample underlying volume data. Options include 
        'trilinear', 'nearest', 'lanczos'; see functions in cortex.mapper.samplers.py for all options

    Other Parameters
    ----------------
    dpi : int
        DPI of the generated image. Only applies to the scaling of matplotlib elements,
        specifically the colormap
    bgcolor : matplotlib colorspec
        Color of background of image. `None` gives transparent background.
    linewidth : int, optional
        Width of ROI lines. Defaults to roi options in your local `options.cfg`
    linecolor : tuple of float, optional
        (R, G, B, A) specification of line color
    roifill : tuple of float, optional
        (R, G, B, A) sepcification for the fill of each ROI region
    shadow : int, optional
        Standard deviation of the gaussian shadow. Set to 0 if you want no shadow
    labelsize : str, optional
        Font size for the label, e.g. "16pt"
    labelcolor : tuple of float, optional
        (R, G, B, A) specification for the label color
    """
    from matplotlib import pyplot as plt
    fig = make_figure(braindata,
                      recache=recache,
                      pixelwise=pixelwise,
                      sampler=sampler,
                      height=height,
                      **kwargs)
    
    imsize = fig.get_axes()[0].get_images()[0].get_size()
    fig.set_size_inches(np.array(imsize)[::-1] / float(dpi))
    if bgcolor is None:
        fig.savefig(fname, transparent=True, dpi=dpi)
    else:
        fig.savefig(fname, facecolor=bgcolor, transparent=False, dpi=dpi)
    fig.clf()
    plt.close(fig)

def make_svg(fname, braindata, with_labels=True, **kwargs): # recache=False, pixelwise=True, sampler='nearest', height=1024, thick=32, depth=0.5, 
    """Save an svg file of the desired flatmap.

    This function creates an SVG file with vector graphic ROIs overlaid on a single png image.
    Ideally, this function would layer different images (curvature, data, dropout, etc), but 
    that has been left to implement at a future date if anyone really wants it. 

    Parameters
    ----------
    fname : string
        file name to save
    braindata : Dataview
        the data you would like to plot on a flatmap
    with_labels : bool
        Whether to display text labels on ROIs

    Other Parameters
    ----------------
    kwargs : see make_figure
        All kwargs are passed to make_png. `with_rois` will be ignored, because by using 
        this function you are basically saying that you want an editable layer of vector 
        graphic ROIs on top of your image. `with_cutouts` is not functional yet.
    """
    fp = io.BytesIO()
    from matplotlib.pylab import imsave
    to_cut = ['with_rois', 'cutouts']
    for cc in to_cut:
        if cc in kwargs: 
            _ = kwargs.pop(cc)
    ## Render PNG file & retrieve image data
    make_png(fp, braindata, with_rois=False, **kwargs) #recache=recache, pixelwise=pixelwise, sampler=sampler, height=height, thick=thick, depth=depth, **kwargs)
    fp.seek(0)
    pngdata = binascii.b2a_base64(fp.read())
    ## Create and save SVG file
    roipack = utils.get_roipack(braindata.subject)
    roipack.get_svg(fname, labels=with_labels, with_ims=[pngdata])

def show(*args, **kwargs):
    """Wrapper for make_figure()"""
    return make_figure(*args, **kwargs)

def make_movie(name, data, subject, xfmname, recache=False, height=1024,
               sampler='nearest', dpi=100, tr=2, interp='linear', fps=30,
               vcodec='libtheora', bitrate="8000k", vmin=None, vmax=None, **kwargs):
    """Create a movie of an 4D data set"""
    raise NotImplementedError
    import sys
    import shlex
    import shutil
    import tempfile
    import subprocess as sp
    import multiprocessing as mp
    
    from scipy.interpolate import interp1d

    # Make the flatmaps
    ims, extents = make_flatmap_image(data, subject, xfmname, recache=recache, height=height, sampler=sampler)
    if vmin is None:
        vmin = np.nanmin(ims)
    if vmax is None:
        vmax = np.nanmax(ims)

    # Create the matplotlib figure
    fig = make_figure(ims[0], subject, vmin=vmin, vmax=vmax, **kwargs)
    fig.set_size_inches(np.array([ims.shape[2], ims.shape[1]]) / float(dpi))
    img = fig.axes[0].images[0]

    # Set up interpolation
    times = np.arange(0, len(ims)*tr, tr)
    interp = interp1d(times, ims, kind=interp, axis=0, copy=False)
    frames = np.linspace(0, times[-1], (len(times)-1)*tr*fps+1)
    
    try:
        path = tempfile.mkdtemp()
        impath = os.path.join(path, "im{:09d}.png")
        for frame, frame_time in enumerate(frames): 
            img.set_data(interp(frame_time))
            fig.savefig(impath.format(frame), transparent=True, dpi=dpi)
        # avconv might not be relevant function for all operating systems. 
        # Introduce operating system check here?
        cmd = "avconv -i {path} -vcodec {vcodec} -r {fps} -b {br} {name}".format(path=impath, vcodec=vcodec, fps=fps, br=bitrate, name=name)
        sp.call(shlex.split(cmd))
    finally:
        shutil.rmtree(path)<|MERGE_RESOLUTION|>--- conflicted
+++ resolved
@@ -68,7 +68,6 @@
     labelcolor : tuple of float, optional
         (R, G, B, A) specification for the label color
     curvature_brightness : float, optional
-<<<<<<< HEAD
         Mean* brightness of background. 0 = black, 1 = white, intermediate values are corresponding 
         grayscale values. If None, Defaults to config file value. (*this does not precisely specify 
         the mean; the actual mean luminance of the curvature depends on the value for 
@@ -80,9 +79,6 @@
         Maximum value for background curvature colormap. Defaults to config file value.
     cvthr : bool, optional [DEPRECATED! use `curvature_threshold` instead]
         Apply threshold to background curvature
-=======
-        Minimum value for curvature colormap. Defaults to config file value.
->>>>>>> d2881132
     extra_disp : tuple, optional
         Optional extra display layer from external .svg file. Tuple specifies (filename, layer)
         filename should be a full path. External svg file should be structured exactly as 
@@ -98,11 +94,6 @@
     dataview = dataset.normalize(braindata)
     if not isinstance(dataview, dataset.Dataview):
         raise TypeError('Please provide a Dataview (e.g. an instance of cortex.Volume, cortex.Vertex, etc), not a Dataset')
-<<<<<<< HEAD
-
-=======
-    
->>>>>>> d2881132
     if fig is None:
         fig_resize = True
         fig = plt.figure()
@@ -117,7 +108,6 @@
     layers = dict(data=data_im)
     # Add curvature
     if with_curvature:
-<<<<<<< HEAD
         # backward compatibility
         if any([x in kwargs for x in ['cvmin', 'cvmax', 'cvthr']]):
             import warnings
@@ -142,16 +132,6 @@
                                           threshold=curvature_threshold,
                                           curvature_lims=curvature_lims,
                                           legacy_mode=legacy_mode)
-=======
-        if any([x in kwargs for x in ['cvmin', 'cvmax', 'cvthr']]):
-            raise ValueError(("Use of `cvmin`, `cvmax`, and `cvthr` is deprecated! Please use \n"
-                             "`curvature_brightness`, `curvature_contrast`, and `curvature_threshold`\n"
-                             "to set appearance of background curvature."))
-        curv_im = composite.add_curvature(fig, dataview, extents, 
-                                          brightness=curvature_brightness,
-                                          contrast=curvature_contrast,
-                                          threshold=curvature_threshold)
->>>>>>> d2881132
         layers['curvature'] = curv_im
     # Add dropout
     if with_dropout is not False:
@@ -191,12 +171,9 @@
             linewidth=linewidth, linecolor=linecolor, shadow=shadow, labelsize=labelsize, labelcolor=labelcolor, 
             with_labels=with_labels)
         layers['custom'] = custom_im
-<<<<<<< HEAD
-=======
     # Add connector lines btw connected vertices
     if with_connected_vertices:
         vertex_lines = composite.add_connected_vertices(fig, dataview)
->>>>>>> d2881132
 
     ax.axis('off')
     ax.set_xlim(extents[0], extents[1])
@@ -211,16 +188,12 @@
         extents = composite.add_cutout(fig, cutout, dataview, layers)
 
     if with_colorbar:
-<<<<<<< HEAD
         # Allow 2D colorbars:
         if isinstance(dataview, dataset.view2D.Dataview2D):
             colorbar = composite.add_colorbar_2d(fig, dataview.cmap,
                 [dataview.vmin, dataview.vmax, dataview.vmin2, dataview.vmax2])
         else:
             colorbar = composite.add_colorbar(fig, data_im)
-=======
-        colorbar = composite.add_colorbar(fig, data_im)
->>>>>>> d2881132
         # Reset axis to main figure axis
         plt.axes(ax)
 
