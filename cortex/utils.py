--- conflicted
+++ resolved
@@ -27,12 +27,6 @@
 
 get_mapper = DocLoader("get_mapper", ".mapper", "cortex")
 
-<<<<<<< HEAD
-def get_ctmpack(subject, types=("inflated",), method="raw", level=0, recache=False, decimate=False):
-    ctmcache = "%s_[{types}]_{method}_{level}_v2.json"%subject
-    ctmform = os.path.join(db.get_cache(subject), ctmcache)
-        
-=======
 def get_ctmpack(subject, types=("inflated",), method="raw", level=0, recache=False,
                 decimate=False, disp_layers=['rois'],extra_disp=None):
     """Creates ctm file for the specified input arguments.
@@ -40,8 +34,7 @@
     This is a cached file that specifies (1) the surfaces between which
     to interpolate (`types` argument), (2) the `method` to interpolate 
     between surfaces, (3) the display layers to include (rois, sulci, etc)
-    """   
->>>>>>> ac0acb32
+    """
     lvlstr = ("%dd" if decimate else "%d")%level
     # Generates different cache files for each combination of disp_layers
     ctmcache = "%s_[{types}]_{method}_{level}_{layers}{extra}.json"%subject
