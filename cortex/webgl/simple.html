<!doctype html>
<html>
<title>Brain</title>
<head>
<meta charset="utf-8">
<meta name="viewport" content="width=device-width, user-scalable=no, minimum-scale=1.0, maximum-scale=1.0">
<link rel="stylesheet" href="resources/css/ui-lightness/jquery-ui-1.8.21.custom.css" type='text/css' />
<link rel="stylesheet" href="resources/css/jquery.miniColors.css" type='text/css' />
<style type='text/css'>
	ul#datasets li .handle {
		display:none;
	}
	#helpmenu {
		position:absolute;
	    background:rgba(255, 255, 255, 0.2);
	    transition:opacity 0.25s;
	    -moz-transition:opacity 0.25s;
	    -webkit-transition:opacity 0.25s;
	    padding:0.5em;
	    margin:2em;
	    margin-top:-20em;
	    width:15em;
	    z-index:100;
	    border-radius:5px;
	    color:white;
	    text-shadow:0 0 3px black;
	}
</style>

<script type='text/javascript' src='resources/js/jquery-1.8.0.min.js'></script>
<script type='text/javascript' src='resources/js/jquery-ui-1.8.23.custom.min.js'></script>
<script type='text/javascript' src='resources/js/jquery.ddslick.min.js'></script>
<script type='text/javascript' src='resources/js/jquery.miniColors.js'></script>

<script type='text/javascript' src="resources/js/Three.js"></script>
<script type='text/javascript' src="resources/js/ctm/lzma.js"></script>
<script type='text/javascript' src="resources/js/ctm/ctm.js"></script>
<script type='text/javascript' src="resources/js/ctm/CTMLoader.js"></script>

<script type="text/javascript" src="resources/js/rgbcolor.js"></script> 
<script type="text/javascript" src="resources/js/canvg.js"></script> 

<script type='text/javascript' src='resources/js/datamodel.js'></script>
<script type='text/javascript' src='resources/js/svgroi.js'></script>
<script type='text/javascript' src='resources/js/shadowtex.js'></script>
<script type='text/javascript' src='resources/js/facepick.js'></script>
<script type='text/javascript' src="resources/js/LandscapeControls.js"></script>
<script type='text/javascript' src='resources/js/mriview.js'></script>
{% if python_interface %}
<script type='text/javascript' src='resources/js/python_interface.js'></script>
{% end %}
{% block javascripts %}
{% end %}

<link rel="stylesheet" href="resources/css/mriview.css" type='text/css' />
<script type='text/javascript'>
	function webgl() { 
		try { 
			return !! window.WebGLRenderingContext && !! document.createElement( 'canvas' ).getContext( 'experimental-webgl' ); 
		} catch( e ) { 
			return false; 
		} 
	};
	function vtex(vtmin, atmin) {
		var gl = document.createElement("canvas").getContext('experimental-webgl');
		var vtex = gl.getParameter(gl.MAX_VERTEX_TEXTURE_IMAGE_UNITS);
		var atex = gl.getParameter(gl.MAX_COMBINED_TEXTURE_IMAGE_UNITS);
		if (vtex >= vtmin && atex >= atmin)
			return true;
		return false;
	}

	{% block jsinit %}
	{% end %}

	var cmapnames = {}

	$(document).ready(function() {
		$("#colormap option").each(function(idx) {
			cmapnames[$(this).text()] = idx;
		});

		window.addEventListener("keypress", function(e) {
			if (e.keyCode == 104)
				$("#helpmenu").css("opacity", $("#helpmenu").css("opacity") == 1 ? 0 : 1);
		});

		if (!webgl()) {
			$(".loadmsg").hide();
			$("#ctmload").html("<p>Sorry, it seems you have no <a href='http://get.webgl.org'>WebGL support.</a> :(</p><p>If you are using Chrome, try <a href='http://peter.sh/experiments/chromium-command-line-switches/#ignore-gpu-blacklist'>ignoring the GPU blacklist.</a></p>").show();
		} else if (!vtex(4, 9)) {
			$(".loadmsg").hide();
			$("#ctmload").html("<p>Sorry, your computer does not have the minimum number of texture units :(</p><p>Try upgrading your drivers and/or your browser</p>");
		} else {
			{% block onload %}
			{% end %}
		}
	})
</script>
</head>
<body>
<div id='topbar' class='infobar'>
	<div class='content'>
		<form id='display_options'>
			<fieldset id='color_fieldset' class='opt_category'>
				<legend>Colormap</legend>
				<table>
					<tr><td class='vcolorbar'>
						<div id='vminmax2'>
							<input type='text' id='vmax2' class='vlim'/>
							<div class='vrange_wrap'><div id='vrange2'></div></div>
							<input type='text' id='vmin2' class='vlim'/>
							<div class='clear'></div>
						</div>
					</td><td>
						<select id='colormap'>
							{% for name, img in colormaps %}
							<option data-imagesrc='{{img}}' {% if name == default_cmap %}selected='selected'{%end%}>{{name}}</option>
							{% end %}
						</select>
					</td></tr>
					<tr><td class='vcolorbar'></td><td>
						<div id='vminmax'>
							<input type='text' id='vmin' class='vlim' />
							<div class='vrange_wrap'><div id='vrange'></div></div>
							<input type='text' id='vmax' class='vlim' />
							<div class='clear'></div>
						</div>
					</td></tr>
				</table>
			</fieldset>
			<div class='opt_category'>
			<fieldset id="roi_fieldset" class='subtable'>
				<legend>ROIs</legend>
				<div class='display_opt'>
					<input id='roishow' type='checkbox' checked='checked'><label for='roishow'>Show</label>
					<input id='labelshow' type='checkbox' checked='checked'><label for='labelshow'>Labels</label>
				</div>
			</fieldset>
			<fieldset id="layers_fieldset" class='subtable'>
				<legend>Layer Alpha</legend>
				<div class='display_opt'>
					<table id='layerData'>
						<tr>
							<td><label for='layer_dataalpha'>Data</label></td>
							<td><div id='layer_dataalpha'></div></td>
						</tr>
					</table>
				</div>
			</fieldset>
			</div>
			<fieldset id="dataset_fieldset" class='opt_category'>
				<legend>Datasets</legend>
				<ul id='datasets'>
				</ul>
			</fieldset>
		</form>
	</div>
</div>
<div id='main'>
	<div id='left'>
		<div id='dataload' class='loadmsg'><img src='resources/images/loading.gif'>Loading data...</div>
		<div id='ctmload' class='loadmsg'><img src='resources/images/loading.gif'>Loading brain...</div>
		<div id='dataname'></div>
		<div id='roilabels'></div>
		<div id='braincover'></div>
		<canvas id='brain'></canvas>
	</div>
	<div id='bar'>
		<div class='vcenter'>
			=<br/>=
		</div>
	</div>
	<div id='sidepanel'>
	    <div class='vcenter'>
	    	<div id='pluginload' class='loadmsg'><img src='resources/images/loading.gif'>Loading...</div>
	    	<div id='pluginbox'>
	    	</div>
	    </div>
	</div>
</div>

<<<<<<< HEAD
<table id='helpmenu'>
	<tr><td>h</td><td>Help</td></tr>
	<tr><td>+</td><td>Next Dataset</td></tr>
	<tr><td>-</td><td>Prev Dataset</td></tr>
	<tr><td>Left mouse</td><td>Rotate / Pick</td></tr>
	<tr><td>Middle mouse</td><td>Pan</td></tr>
	<tr><td>Right mouse</td><td>Zoom</td></tr>
</table>

<div id='bottombar' class='infobar'>
=======
<!-- <div id='bottombar' class='infobar'> -->
<div id='bottombar'>
>>>>>>> 1da73783
	<div class='content'>
		<div id='moviecontrols'>
			<table id='movieui'>
				<tr>
					<td><input type='text' id='movieframe' /></td>
					<td id='movieprogress'><div></div></td>
					<td id='moviecontrol'><img src='resources/images/control-play.png' /></td>
				</tr>
			</table>
		</div>
		<table>
			<tr id='mixbtns'>
				<!-- <td></td> -->
			</tr>
			<tr>
				<!-- <td><label for='mix'>Mix</label></td> -->
				<td><div id="mix"></div></td>
			</tr>
		</table>
	</div>
</div>

{% block extrahtml %}
{% end %}

</body>
</html><|MERGE_RESOLUTION|>--- conflicted
+++ resolved
@@ -180,7 +180,6 @@
 	</div>
 </div>
 
-<<<<<<< HEAD
 <table id='helpmenu'>
 	<tr><td>h</td><td>Help</td></tr>
 	<tr><td>+</td><td>Next Dataset</td></tr>
@@ -190,11 +189,7 @@
 	<tr><td>Right mouse</td><td>Zoom</td></tr>
 </table>
 
-<div id='bottombar' class='infobar'>
-=======
-<!-- <div id='bottombar' class='infobar'> -->
 <div id='bottombar'>
->>>>>>> 1da73783
 	<div class='content'>
 		<div id='moviecontrols'>
 			<table id='movieui'>
