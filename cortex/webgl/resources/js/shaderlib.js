--- conflicted
+++ resolved
@@ -203,7 +203,6 @@
             "uniform mat4 volxfm[2];",
 
             "attribute vec4 auxdat;",
-<<<<<<< HEAD
 
             "varying vec3 vViewPosition;",
             "varying vec3 vNormal;",
@@ -263,76 +262,12 @@
                 "values.w += "+sampler+"_y(data[3], vPos_y).r;",
             "#endif",
         "#endif",
-
-=======
-
-            "varying vec3 vViewPosition;",
-            "varying vec3 vNormal;",
-
-            "varying vec3 vPos_x;",
-        "#ifdef TWOD",
-            "varying vec3 vPos_y;",
-        "#endif",
-
-            "void main() {",
-
-                "vec4 mvPosition = modelViewMatrix * vec4( position, 1.0 );",
-                "vViewPosition = -mvPosition.xyz;",
-
-                //Find voxel positions with both transforms (2D colormap x and y datasets)
-                "vPos_x = (volxfm[0]*vec4(position,1.)).xyz;",
-        "#ifdef TWOD",
-                "vPos_y = (volxfm[1]*vec4(position,1.)).xyz;",
-        "#endif",
-
-                "vNormal = normalMatrix * normal;",
-                "gl_Position = projectionMatrix * modelViewMatrix * vec4( position, 1.0);",
-
-            "}"
-            ].join("\n");
-
-            var fragShade = [
-            "#extension GL_OES_standard_derivatives: enable",
-            "#extension GL_OES_texture_float: enable",
-
-            "varying vec3 vPos_x;",
-            "varying vec3 vPos_y;",
-
-            THREE.ShaderChunk[ "lights_phong_pars_fragment" ],
-            
-            utils.standard_frag_vars,
-            utils.rand,
-            utils.edge,
-            utils.colormap,
-            utils.samplers,
-
-            "void main() {",
-            "#ifdef RAWCOLORS",
-                "vec4 color[2]; color[0] = vec4(0.), color[1] = vec4(0.);",
-            "#else",
-                "vec4 values = vec4(0.);",
-            "#endif",
-        
-        "#ifdef RAWCOLORS",
-                "color[0] += "+sampler+"_x(data[0], vPos_x);",
-                "color[1] += "+sampler+"_x(data[1], vPos_x);",
-        "#else",
-                "values.x += "+sampler+"_x(data[0], vPos_x).r;",
-                "values.y += "+sampler+"_x(data[1], vPos_x).r;",
-            "#ifdef TWOD",
-                "values.z += "+sampler+"_y(data[2], vPos_y).r;",
-                "values.w += "+sampler+"_y(data[3], vPos_y).r;",
-            "#endif",
-        "#endif",
-
->>>>>>> 4a609c47
             "#ifdef RAWCOLORS",
                 "vec4 vColor = mix(color[0], color[1], framemix);",
             "#else",
                 "vec4 vColor = colorlut(values);",
             "#endif",
                 "vColor *= dataAlpha;",
-<<<<<<< HEAD
 
         "#ifdef VOXLINE",
                 "vec3 coord = vPos_x[0];",
@@ -350,25 +285,6 @@
             return {vertex:header+vertShade, fragment:header+fragShade};
         },
 
-=======
-
-        "#ifdef VOXLINE",
-                "vec3 coord = vPos_x[0];",
-                "vec3 edge = abs(fract(coord) - vec3(0.5));",
-                "vColor = mix(vec4(voxlineColor, 1.), vColor, edgeFactor(edge*1.001));",
-        "#endif",
-
-                "if (vColor.a < .001) discard;",
-                "gl_FragColor = vColor;",
-
-                THREE.ShaderChunk[ "lights_phong_fragment" ],
-            "}"
-            ].join("\n");
-
-            return {vertex:header+vertShade, fragment:header+fragShade};
-        },
-
->>>>>>> 4a609c47
         surface: function(sampler, raw, twod, voxline, opts) {
             var header = "";
             if (voxline)
@@ -538,7 +454,6 @@
                 ].join("\n");
 
                 if (volume == 0) {
-<<<<<<< HEAD
                     fragMid += [
                         "coord_x = vPos_x[0];",
                     "#ifdef TWOD",
@@ -556,25 +471,6 @@
                         sampling,
                         "",
                     ].join("\n");
-=======
-                    fragMid += [
-                        "coord_x = vPos_x[0];",
-                    "#ifdef TWOD",
-                        "coord_y = vPos_y[0];",
-                    "#endif",
-                        sampling,
-                        ""
-                    ].join("\n");
-                } else if (volume == 1) {
-                    fragMid += [
-                        "coord_x = mix(vPos_x[0], vPos_x[1], thickmix);",
-                    "#ifdef TWOD",
-                        "coord_y = mix(vPos_y[0], vPos_y[1], thickmix);",
-                    "#endif",
-                        sampling,
-                        "",
-                    ].join("\n");
->>>>>>> 4a609c47
                 } else {
                     fragMid += "vec2 rseed;\nfloat randval;\n";
                     for (var i = 0; i < volume; i++) {
@@ -646,16 +542,11 @@
             "#endif",
                 "} else if (surfmix > "+((morphs-2)/(morphs-1))+") {",
                     "discard;",
+                "} else if (vColor.a < .01) {",
+                    "discard;",
                 "} else {",
                     "gl_FragColor = cColor;",
                 "}",
-<<<<<<< HEAD
-=======
-        "#else",
-                "if (vColor.a < .01) discard;",
-                "gl_FragColor = vColor;",
-        "#endif",
->>>>>>> 4a609c47
                 THREE.ShaderChunk[ "lights_phong_fragment" ],
     "#endif",
             "}"
