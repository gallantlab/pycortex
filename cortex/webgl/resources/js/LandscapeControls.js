/**
 * @author Eberhard Graether / http://egraether.com/
 */

THREE.LandscapeControls = function ( element, camera ) {
    var _this = this;
    STATE = { NONE : -1, ROTATE : 0, PAN : 1, ZOOM : 2 };
    var statefunc = { 
        0: this.rotate.bind(this),
        1: this.pan.bind(this),
        2: this.zoom.bind(this),
    }

    this.keystate = null;
    this.domElement = element;
    this.camera = camera;

    // API
    this.enabled = true;
    
    // Constants
    this.rotateSpeed = .4;
    this.zoomSpeed = .002;
    this.maxRadius = 400; // makes sure axes & flatmat don't merge in depth buffer
    this.minRadius = function(mix){return 101*mix}; // limits zoom for flatmap, which disappears at r=100
    this.panSpeed = 0.3;
    this.clickTimeout = 200; // milliseconds
    this.friction = 0.05; // velocity lost per milisecond

    // internals
    this.target = new THREE.Vector3();
    this.azimuth = 45;
    this.altitude = 75;
    this.radius = 250;
    this._scheduled = false;

    var _state = STATE.NONE,
        _start = new THREE.Vector3(),
        _end = new THREE.Vector3();
        _touch = false;

    var _mousedowntime = 0;
    var _clicktime = 0; // Time of last click (mouseup event)
    var _indblpick = false; // In double-click and hold?
    var _picktimer = false; // timer that runs pick event
    this._momentumtimer = false; // time that glide has been going on post mouse-release
    var _nomove_timer;

    // events

    var changeEvent = { type: 'change' };

    this.update = function (flatmix) {
        var mousechange;

        if (_touch) {
            _state = 0;
            mouseChange = _end;
        } else 
            mouseChange = _end.clone().sub(_start);

        if (statefunc[_state]) {
            if (statefunc[_state])
                statefunc[_state](mouseChange);
        }

        this.flatmix = flatmix;
        this.setCamera();

        _start = _end;
    };

    // listeners
    function keydown( event ) {
        if ( ! this.enabled ) return;

        if (event.keyCode == 17) {
            this.keystate = STATE.ZOOM;
        } else if (event.keyCode == 16) {
            this.keystate = STATE.PAN;
        } else {
            this.keystate = null;
        }

    };

    function keyup( event ) {
        if ( ! this.enabled ) return;
        this.keystate = null;
    };

    function mousedown( event ) {
        this.unschedule();

        event.preventDefault();
        event.stopPropagation();

        if ( _state === STATE.NONE) {
            _state = this.keystate ? this.keystate : event.button;
            _start = _end = this.getMouse(event);
            if (event.button == 0) {
                _mousedowntime = new Date().getTime();
            }
            // Run double-click event if time since last click is short enough
            if ( _mousedowntime - _clicktime < this.clickTimeout && event.button == 0 ) {
                if (_picktimer) clearTimeout(_picktimer);
                var mouse2D = this.getMouse(event).clone();
                this.dispatchEvent({ type:"dblpick", x:mouse2D.x, y:mouse2D.y, keep:this.keystate == STATE.ZOOM });
                _indblpick = true;
            } else {
                this.dispatchEvent({ type:"mousedown" });
            }
        }
    };

    function mouseup( event ) {
        if ( ! this.enabled ) return;
        this.dispatchEvent( changeEvent );

        this._momentumtimer = new Date().getTime();
        this.schedule( true );

        event.preventDefault();
        event.stopPropagation();

        _state = STATE.NONE;
        if (event.button == 0) {
            _clicktime = new Date().getTime();
        }

        // Run picker if time since mousedown is short enough
        if ( _clicktime - _mousedowntime < this.clickTimeout && event.button == 0) {
            var mouse2D = this.getMouse(event).clone();
            this.dispatchEvent({ type: "mouseup" });
            this.dispatchEvent({ type:"pick", x:mouse2D.x, y:mouse2D.y, keep:this.keystate == STATE.ZOOM});
        } else if ( event.button == 0 && _indblpick == true ) {
            this.dispatchEvent({ type:"undblpick" });
            _indblpick = false;
        } else {
            this.dispatchEvent({ type: "mouseup" });
        }
    };

    function mousemove( event ) {
        if ( ! this.enabled ) return;

        if ( _state === STATE.NONE ) {
            return;
        } else {
            _end = this.getMouse(event);
        }

        var nomove_evt = function() {
            if ( _state === STATE.NONE ) {
                return;
            } else {
                _end = _start.clone();
                this.update(this.flatmix);
            }
        };
        clearTimeout(_nomove_timer);
        _nomove_timer = setTimeout(nomove_evt.bind(this), 100);

        this.dispatchEvent( changeEvent );
    };

    function touchmove( event ) {
        $(this.domElement).append("touch");
        _touch = true;
        _end = new THREE.Vector2(event.touches[0].clientX, event.touches[1].clientY);
        this.dispatchEvent( changeEvent );
    };

    function mousewheel( event ) {
        if ( ! this.enabled ) return;

        event.preventDefault();
        event.stopPropagation();

        this.wheelzoom( event );
        this.setCamera();
        this.dispatchEvent( changeEvent );

    };

    //code from http://vetruvet.blogspot.com/2010/12/converting-single-touch-events-to-mouse.html
    var touchToMouse=function(b){if(!(b.touches.length>1)){var a=b.changedTouches[0],c="";switch(b.type){case "touchstart":c="mousedown";break;case "touchmove":c="mousemove";break;case "touchend":c="mouseup";break;default:return}var d=document.createEvent("MouseEvent");d.initMouseEvent(c,true,true,window,1,a.screenX,a.screenY,a.clientX,a.clientY,false,false,false,false,0,null);a.target.dispatchEvent(d);b.preventDefault()}};
    this.domElement.addEventListener( 'touchstart', touchToMouse );
    this.domElement.addEventListener( 'touchmove', touchToMouse );
    this.domElement.addEventListener( 'touchend', touchToMouse );

    this.domElement.addEventListener( 'contextmenu', function ( event ) { event.preventDefault(); }, false );

    this.domElement.addEventListener( 'mousemove', mousemove.bind(this), false );
    this.domElement.addEventListener( 'mousedown', mousedown.bind(this), false );
    this.domElement.addEventListener( 'mouseup', mouseup.bind(this), false );
    this.domElement.addEventListener( 'mousewheel', mousewheel.bind(this), false);
    this.domElement.addEventListener( 'mouseout', mouseup.bind(this), false );

    window.addEventListener( 'keydown', keydown.bind(this), false );
    window.addEventListener( 'keyup', keyup.bind(this), false );

    this.flatmix = 0;
    this.setCamera();
};
THREE.LandscapeControls.prototype = {
    _limitview: function( ) {
        var flatmix = this.flatmix;
        var azlim = flatmix * 180;
        var altlim = flatmix * 90;
        
        this.altitude = this.altitude > 179.9999-altlim ? 179.9999-altlim : this.altitude;
        this.altitude = this.altitude < 0.0001+altlim ? 0.0001+altlim : this.altitude;

        if (azlim > this.azimuth || this.azimuth > (360 - azlim)) {
            var d1 = azlim - this.azimuth;
            var d2 = 360 - azlim - this.azimuth;
            this.azimuth = Math.abs(d1) > Math.abs(d2) ? 360-azlim : azlim;
        }

        var rad = this.radius, target = this.target.clone();
        var container = $(this.domElement.parentNode.parentNode)
        if (container.find("#zlockwhole").length > 0) {
            if (container.find("#zlockwhole")[0].checked) {
                rad  = this.flatsize / 2 / this.camera.cameraP.aspect;
                rad /= Math.tan(this.camera.fov / 2 * Math.PI / 180);
                rad -= this.flatoff;
                rad = flatmix * rad + (1 - flatmix) * this.radius;
            } else if (!container.find("#zlocknone")[0].checked) {
                rad  = this.flatsize / 4 / this.camera.cameraP.aspect;
                rad /= Math.tan(this.camera.fov / 2 * Math.PI / 180);
                rad -= this.flatoff;
                rad = flatmix * rad + (1 - flatmix) * this.radius;
                if (container.find("#zlockleft")[0].checked) {
                    target.x = flatmix * (-this.flatsize / 4) + (1 - flatmix) * target.x;
                } else if (container.find("#zlockright")[0].checked) {
                    target.x = flatmix * ( this.flatsize / 4) + (1 - flatmix) * target.x;
                }
            }
        }

        this._radius = rad;
        this._target = target;
    },

    resize: function(w, h) {
        this.domElement.style.width = w+"px";
        this.domElement.style.height = h+"px";
        this._zoom(1.0) // To set orthographic zoom correctly
    },

    getMouse: function ( event ) {
        var off = $(event.target).offset();
        return new THREE.Vector2( event.clientX - off.left, event.clientY - off.top);
    },

    setCamera: function(az, alt, rad) {
        var changed = false;
        if (az !== undefined) {
            this.azimuth = ((az % 360)+360)%360;
            changed = true;
        }
        if (alt !== undefined) {
            this.altitude = alt;
            changed = true;
        }
        if (rad !== undefined) {
            this.radius = rad;
            changed = true;
        }

        this._limitview();
        this._zoom(1.0) // Establish zoom (?)
        var altrad = this.altitude*Math.PI / 180;
        var azirad = (this.azimuth+90)*Math.PI / 180;

        var eye = new THREE.Vector3(
            this._radius*Math.sin(altrad)*Math.cos(azirad),
            this._radius*Math.sin(altrad)*Math.sin(azirad),
            this._radius*Math.cos(altrad)
        );

        this.camera.position.addVectors(this._target, eye);
        this.camera.lookAt(this._target);
        if (changed) {
            this.dispatchEvent( {type:'change' } );
        }
    },

    rotate: function ( mouseChange ) {
        this.azvel_init = -this.rotateSpeed * mouseChange.x;
        var az = this.azimuth + this.azvel_init;
        if ( this.azlim > 0 ) {
            if ( this.azlim > az || az > (360-this.azlim)) {
                this.azimuth = azdiff < 0 ? this.azlim : 360-this.azlim;
            } else {
                this.azimuth = az - 360*Math.floor(az / 360);
            }
        } else {
            this.azimuth = az - 360*Math.floor(az / 360);
        }

        //this.altitude -= this.rotateSpeed*mouseChange.y;
        this.altvel_init = -this.rotateSpeed * mouseChange.y;
        this.altitude += this.altvel_init;
        //this.altitude = Math.max(Math.min(this.altitude, 180), 0.01);

        // Add panning depending on flatmix
        if ( this.flatmix > 0 ) {
            var panMouseChange = new Object;
            panMouseChange.x = mouseChange.x * Math.pow(this.flatmix, 2);
            panMouseChange.y = mouseChange.y * Math.pow(this.flatmix, 2);
            this.pan(panMouseChange);
        }
    }, 

    pan: function( mouseChange ) {
        var eye = this.camera.position.clone().sub(this.target);
        var right = eye.clone().cross( this.camera.up );
        var up = right.clone().cross(eye);
        var pan = (new THREE.Vector3()).addVectors(
            right.setLength( this.panSpeed*mouseChange.x ), 
            up.setLength( this.panSpeed*mouseChange.y ));
        this.camera.position.add( pan );
        this.target.add( pan );
        this.panxvel_init = this.panSpeed * mouseChange.x;
        this.panyvel_init = this.panSpeed * mouseChange.y;
<<<<<<< HEAD
        this.setpan( this.panSpeed * mouseChange.x, this.panSpeed * mouseChange.y );
    },

    setpan: function( x, y ) {
        var eye = this.camera.position.clone().sub(this.target);
        var right = eye.clone().cross( this.camera.up );
        var up = right.clone().cross(eye);
        var pan = (new THREE.Vector3()).addVectors(
            right.setLength( this.panSpeed*mouseChange.x ), 
            up.setLength( this.panSpeed*mouseChange.y ));
        this.camera.position.add( pan );
        this.target.add( pan );
=======
        this.pan( this.panSpeed * mouseChange.x, this.panSpeed * mouseChange.y );
>>>>>>> 4a609c47
    },
 
    zoom: function( mouseChange ) {
        this._zoom(1.0 + mouseChange.y*this.zoomSpeed);
    },
    
    wheelzoom: function( wheelEvent ) {
        this._zoom(1.0 + this.zoomSpeed * -1 * wheelEvent.wheelDelta/10.0);
    },

    _zoom: function( factor ) {
        this.radius *= factor;
        if (this.camera.inPerspectiveMode) {
            // Perspective mode, zoom by changing radius from camera to object
            if (this.radius > this.maxRadius) { 
                this.radius = this.maxRadius; 
            }
            if (this.radius < this.minRadius(this.flatmix)) { 
                this.radius = this.minRadius(this.flatmix); 
            }
        } else {
            // Orthographic mode, zoom by changing frustrum limits
            var aspect = this.camera.cameraP.aspect
            var height = 2.0*this.radius*Math.tan(this.camera.cameraP.fov/2.0)
            var width = aspect*height
            this.camera.cameraO.top = height/2.0
            this.camera.cameraO.bottom = -height/2.0
            this.camera.cameraO.right = width/2.0
            this.camera.cameraO.left = -width/2.0
            this.camera.cameraO.updateProjectionMatrix();
        }
    },

    schedule: function( force ) {
        // console.log("Scheduling");
        if (this._in_anim || force) {
            this._in_anim = true;
            requestAnimationFrame( this.anim.bind(this) );
        }
    },

    unschedule: function() {
        // console.log("unscheduling");
        this.resetvel();
        this._in_anim = false;
    },

    resetvel: function() {
        this.altvel_init = 0;
        this.azvel_init = 0;
        this.panxvel_init = 0;
        this.panyvel_init = 0;
    },
 
    anim: function() {
        var now = new Date().getTime();
        if ( Math.abs(this.azvel_init) > 0 || Math.abs(this.altvel_init) > 0 ) {
            // console.log("Animating", this.azvel, this.altvel);
            //this.azvel *= 1 - this.friction;
            this.azvel = Math.pow( 1 - this.friction, (now - this._momentumtimer) / 1) * this.azvel_init;
            this.azimuth += this.azvel;
            this.azimuth = ((this.azimuth % 360) + 360) % 360;

            //this.altvel *= 1 - this.friction;
            this.altvel = Math.pow( 1 - this.friction, (now - this._momentumtimer) / 1) * this.altvel_init;
            this.altitude += this.altvel;
            // this.altitude = Math.max(Math.min(this.altitude, 180), 0.01);

            // console.log("Animating", this.azvel, this.altvel);
        }
        else {
            this.azvel = 0;
            this.altvel = 0;
        }

        if ( Math.abs(this.panxvel_init) > 0 || Math.abs(this.panyvel_init) > 0 ) {
            // console.log("Animating", this.panxvel, this.panyvel);
            this.panxvel = Math.pow( 1 - this.friction, (now - this._momentumtimer) / 1) * this.panxvel_init;
            this.panyvel = Math.pow( 1 - this.friction, (now - this._momentumtimer) / 1) * this.panyvel_init;
            //this.panxvel *= 1 - this.friction;
            //this.panyvel *= 1 - this.friction;

            this.setpan(this.panxvel, this.panyvel);
        }
        else {
            this.panxvel = 0;
            this.panyvel = 0;
        }
     
        this.dispatchEvent( {type:'change'} );

        // console.log("velocities: ", this.altvel, this.azvel, this.panxvel, this.panyvel);
        if (Math.abs(this.altvel)<0.01 && Math.abs(this.azvel)<0.01 && Math.abs(this.panxvel)<0.01 && Math.abs(this.panyvel)<0.01) {
            this.unschedule();
        } else {
            this.schedule();
        }

    }

}
THREE.EventDispatcher.prototype.apply(THREE.LandscapeControls.prototype);<|MERGE_RESOLUTION|>--- conflicted
+++ resolved
@@ -325,22 +325,7 @@
         this.target.add( pan );
         this.panxvel_init = this.panSpeed * mouseChange.x;
         this.panyvel_init = this.panSpeed * mouseChange.y;
-<<<<<<< HEAD
-        this.setpan( this.panSpeed * mouseChange.x, this.panSpeed * mouseChange.y );
-    },
-
-    setpan: function( x, y ) {
-        var eye = this.camera.position.clone().sub(this.target);
-        var right = eye.clone().cross( this.camera.up );
-        var up = right.clone().cross(eye);
-        var pan = (new THREE.Vector3()).addVectors(
-            right.setLength( this.panSpeed*mouseChange.x ), 
-            up.setLength( this.panSpeed*mouseChange.y ));
-        this.camera.position.add( pan );
-        this.target.add( pan );
-=======
         this.pan( this.panSpeed * mouseChange.x, this.panSpeed * mouseChange.y );
->>>>>>> 4a609c47
     },
  
     zoom: function( mouseChange ) {
