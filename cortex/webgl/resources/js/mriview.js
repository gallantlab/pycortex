--- conflicted
+++ resolved
@@ -362,14 +362,11 @@
                 return [rot.x,rot.y,rot.z];
             case 'alpha':
                 return this.renderer.getClearAlpha;
-<<<<<<< HEAD
             case 'projection':
                 if (this.camera.inOrthographicMode) {
                     return 'orthographic'}
                 else if (this.camera.inPerspectiveMode) {
                     return 'perspective'}
-=======
->>>>>>> f8b02992
         };
     };
     module.Viewer.prototype.setState = function(state, value) {
@@ -409,15 +406,11 @@
                 return this.setData(value)
             case 'labels':
                 return this.labelshow = value;
-<<<<<<< HEAD
             case 'projection':
                 if (value=='perspective'){
                     return this.controls.camera.toPerspective()}
                 else if (value=='orthographic'){
                     return this.controls.camera.toOrthographic()}
-=======
->>>>>>> f8b02992
-
         };
     };
     module.Viewer.prototype.animate = function(animation) {
