--- conflicted
+++ resolved
@@ -4,11 +4,6 @@
     var dpi_ratio = window.devicePixelRatio || 1;
     
     var grid_shapes = [null, [1,1], [2, 1], [3, 1], [2, 2], [2, 2], [3, 2], [3, 2]];
-<<<<<<< HEAD
-=======
-
-    module.flatscale = .35;
->>>>>>> 4a609c47
 
     module.Viewer = function(figure) { 
         jsplot.Axes.call(this, figure);
@@ -36,12 +31,6 @@
         this.dataviews = {};
         this.active = null;
 
-<<<<<<< HEAD
-=======
-        this.anatomical = true;
-        this.flatmix = 0;
-
->>>>>>> 4a609c47
         this.loaded = $.Deferred().done(function() {
             this.schedule();
             $(this.object).find("#ctmload").hide();
@@ -64,11 +53,7 @@
         this.surfs[idx].apply(idx);
         this.renderer.render(scene, this.camera);
     }
-<<<<<<< HEAD
-    
-=======
-
->>>>>>> 4a609c47
+
     module.Viewer.prototype.getState = function(state) {
         switch (state) {
             case 'mix':
@@ -165,7 +150,6 @@
                 return [this.planes[0].update(value[0]), this.planes[1].update(value[1]), this.planes[2].update(value[2])];
         };
     };
-<<<<<<< HEAD
     
     module.Viewer.prototype.animate = function(animation) {
         var state = {};
@@ -251,7 +235,6 @@
         }
     };
 
-=======
     module.Viewer.prototype.reset_view = function(center, height) {
         var asp = this.flatlims[1][0] / this.flatlims[1][1];
         var camasp = height !== undefined ? asp : this.camera.cameraP.aspect;
@@ -266,21 +249,21 @@
         this.setMix(1);
         this.setShift(0);
     };
-    module.Viewer.prototype.update_volvis = function() {
-        for (var i = 0; i < 3; i++) {
-            this.planes[i].update();
-            this.planes[i].mesh.visible = $("#volvis").prop("checked");
-        }
-        this.schedule();
-    };
-    module.Viewer.prototype.update_leftvis = function() {
-        this.meshes.left.visible = $("#leftvis").prop("checked");
-        this.schedule();
-    };
-    module.Viewer.prototype.update_rightvis = function() {
-        this.meshes.right.visible = $("#rightvis").prop("checked");
-        this.schedule();
-    };
+    // module.Viewer.prototype.update_volvis = function() {
+    //     for (var i = 0; i < 3; i++) {
+    //         this.planes[i].update();
+    //         this.planes[i].mesh.visible = $("#volvis").prop("checked");
+    //     }
+    //     this.schedule();
+    // };
+    // module.Viewer.prototype.update_leftvis = function() {
+    //     this.meshes.left.visible = $("#leftvis").prop("checked");
+    //     this.schedule();
+    // };
+    // module.Viewer.prototype.update_rightvis = function() {
+    //     this.meshes.right.visible = $("#rightvis").prop("checked");
+    //     this.schedule();
+    // };
     module.Viewer.prototype.update_projection = function() {
         if ($("#projpersp").prop("checked")) {
             this.setState("projection", "perspective");
@@ -303,88 +286,87 @@
     //         this.roipack.saveSVG(png, posturl);
     //     }.bind(this));
     // }; 
-    module.Viewer.prototype.setMix = function(val) {
-        var num = this.meshes.left.geometry.morphTargets.length;
-        var flat = num - 1;
-        var n1 = Math.floor(val * num)-1;
-        var n2 = Math.ceil(val * num)-1;
-
-        for (var h in this.meshes) {
-            var hemi = this.meshes[h];
-            if (hemi !== undefined) {
-                for (var i=0; i < num; i++) {
-                    hemi.morphTargetInfluences[i] = 0;
-                }
-
-                if (this.flatlims !== undefined)
-                    this.uniforms.hide_mwall.value = (n2 == flat);
-
-                hemi.morphTargetInfluences[n2] = (val * num)%1;
-                if (n1 >= 0)
-                    hemi.morphTargetInfluences[n1] = 1 - (val * num)%1;
-            }
-        }
-        if (this.flatlims !== undefined) {
-            this.flatmix = n2 == flat ? (val*num-.000001)%1 : 0;
-            this.setPivot(this._pivot);
-            this.update_spec();
-            if (n2 == flat) {
-                for (var i = 0; i < 3; i++) {
-                    this.planes[i].update();
-                    this.planes[i].mesh.visible = false;
-                }
-                $("#volvis").attr("disabled", true);
-            } else {
-                $("#volvis").removeAttr("disabled");
-                this.update_volvis();
-            }
-        }
-        $(this.object).find("#mix").slider("value", val);
+    // module.Viewer.prototype.setMix = function(val) {
+    //     var num = this.meshes.left.geometry.morphTargets.length;
+    //     var flat = num - 1;
+    //     var n1 = Math.floor(val * num)-1;
+    //     var n2 = Math.ceil(val * num)-1;
+
+    //     for (var h in this.meshes) {
+    //         var hemi = this.meshes[h];
+    //         if (hemi !== undefined) {
+    //             for (var i=0; i < num; i++) {
+    //                 hemi.morphTargetInfluences[i] = 0;
+    //             }
+
+    //             if (this.flatlims !== undefined)
+    //                 this.uniforms.hide_mwall.value = (n2 == flat);
+
+    //             hemi.morphTargetInfluences[n2] = (val * num)%1;
+    //             if (n1 >= 0)
+    //                 hemi.morphTargetInfluences[n1] = 1 - (val * num)%1;
+    //         }
+    //     }
+    //     if (this.flatlims !== undefined) {
+    //         this.flatmix = n2 == flat ? (val*num-.000001)%1 : 0;
+    //         this.setPivot(this._pivot);
+    //         this.update_spec();
+    //         if (n2 == flat) {
+    //             for (var i = 0; i < 3; i++) {
+    //                 this.planes[i].update();
+    //                 this.planes[i].mesh.visible = false;
+    //             }
+    //             $("#volvis").attr("disabled", true);
+    //         } else {
+    //             $("#volvis").removeAttr("disabled");
+    //             this.update_volvis();
+    //         }
+    //     }
+    //     $(this.object).find("#mix").slider("value", val);
         
-        this.dispatchEvent({type:"mix", flat:this.flatmix, mix:val});
-        this.figure.notify("setmix", this, [val]);
-        this.schedule();
-    }; 
-    module.Viewer.prototype.setPivot = function (val, fromuser) {
-        this._pivot = val;
-        val = this.flatmix * 180 + (1-this.flatmix) * this._pivot;
-        $(this.object).find("#pivot").slider("option", "value", val);
-        var names = {left:1, right:-1};
-        var frac = Math.abs(val/180) * (1-this.flatmix);
-        if (val > 0) {
-            for (var name in names) {
-                this.pivot[name].front.rotation.z = 0;
-                this.pivot[name].back.rotation.z = val*Math.PI/180 * names[name]/ 2;
-                // Move hemispheres so that focus stays at center
-                this.pivot[name].back.position.y = frac * this.meshes.right.geometry.boundingBox.min.y + ((1-frac) * this.pivot[name].back.orig_position.y);
-
-            }
-        } else {
-            for (var name in names) {
-                this.pivot[name].back.rotation.z = 0;
-                // Make sure back position is reset before front pivoting
-                this.pivot[name].back.position.y = this.pivot[name].back.orig_position.y;
-                this.pivot[name].front.rotation.z = val*Math.PI/180 * names[name] / 2;
-
-                // Move hemispheres so that focus stays at center
-                this.pivot[name].front.position.y = frac * (this.meshes.right.geometry.boundingBox.max.y - this.pivot[name].front.orig_position.y) + ((1-frac) * this.pivot[name].front.orig_position.y);
-            }
-        }
-        this.figure.notify("setpivot", this, [val]);
-        this.schedule();
-    };
-    module.Viewer.prototype.setShift = function(val) {
-        this.pivot.left.front.position.x = -val;
-        this.pivot.right.front.position.x = val;
-        this.figure.notify('setshift', this, [val]);
-        this.schedule();
-    };
-    module.Viewer.prototype.update_spec = function() {
-        var s = this.specular * (1 - this.flatmix);
-        this.uniforms.specular.value.set(s, s, s);
-    };
-
->>>>>>> 4a609c47
+    //     this.dispatchEvent({type:"mix", flat:this.flatmix, mix:val});
+    //     this.figure.notify("setmix", this, [val]);
+    //     this.schedule();
+    // }; 
+    // module.Viewer.prototype.setPivot = function (val, fromuser) {
+    //     this._pivot = val;
+    //     val = this.flatmix * 180 + (1-this.flatmix) * this._pivot;
+    //     $(this.object).find("#pivot").slider("option", "value", val);
+    //     var names = {left:1, right:-1};
+    //     var frac = Math.abs(val/180) * (1-this.flatmix);
+    //     if (val > 0) {
+    //         for (var name in names) {
+    //             this.pivot[name].front.rotation.z = 0;
+    //             this.pivot[name].back.rotation.z = val*Math.PI/180 * names[name]/ 2;
+    //             // Move hemispheres so that focus stays at center
+    //             this.pivot[name].back.position.y = frac * this.meshes.right.geometry.boundingBox.min.y + ((1-frac) * this.pivot[name].back.orig_position.y);
+
+    //         }
+    //     } else {
+    //         for (var name in names) {
+    //             this.pivot[name].back.rotation.z = 0;
+    //             // Make sure back position is reset before front pivoting
+    //             this.pivot[name].back.position.y = this.pivot[name].back.orig_position.y;
+    //             this.pivot[name].front.rotation.z = val*Math.PI/180 * names[name] / 2;
+
+    //             // Move hemispheres so that focus stays at center
+    //             this.pivot[name].front.position.y = frac * (this.meshes.right.geometry.boundingBox.max.y - this.pivot[name].front.orig_position.y) + ((1-frac) * this.pivot[name].front.orig_position.y);
+    //         }
+    //     }
+    //     this.figure.notify("setpivot", this, [val]);
+    //     this.schedule();
+    // };
+    // module.Viewer.prototype.setShift = function(val) {
+    //     this.pivot.left.front.position.x = -val;
+    //     this.pivot.right.front.position.x = val;
+    //     this.figure.notify('setshift', this, [val]);
+    //     this.schedule();
+    // };
+    // module.Viewer.prototype.update_spec = function() {
+    //     var s = this.specular * (1 - this.flatmix);
+    //     this.uniforms.specular.value.set(s, s, s);
+    // };
+
     module.Viewer.prototype.addData = function(data) {
         if (!(data instanceof Array))
             data = [data];
@@ -469,32 +451,8 @@
                 this.setVminmax(this.active.vmin[0].value[0], this.active.vmax[0].value[0], 0);
             }
 
-<<<<<<< HEAD
             this.setupStim();
             
-=======
-            if (this.active.data[0].movie) {
-                $(this.object).find("#moviecontrols").show();
-                $(this.object).find("#bottombar").addClass("bbar_controls");
-                $(this.object).find("#movieprogress>div").slider("option", {min:0, max:this.active.length});
-                this.active.data[0].loaded.progress(function(idx) {
-                    var pct = idx / this.active.frames * 100;
-                    $(this.object).find("#movieprogress div.ui-slider-range").width(pct+"%");
-                }.bind(this)).done(function() {
-                    $(this.object).find("#movieprogress div.ui-slider-range").width("100%");
-                }.bind(this));
-
-                if (this.active.stim && figure) {
-                    figure.setSize("right", "30%");
-                    this.movie = figure.add(jsplot.MovieAxes, "right", false, this.active.stim);
-                    this.movie.setFrame(0);
-                }
-            } else {
-                $(this.object).find("#moviecontrols").hide();
-                $(this.object).find("#bottombar").removeClass("bbar_controls");
-                this.active.set(this.uniforms, 0);
-            }
->>>>>>> 4a609c47
             $(this.object).find("#datasets li").each(function() {
                 if ($(this).text() == name)
                     $(this).addClass("ui-selected");
@@ -539,7 +497,6 @@
     module.Viewer.prototype.setMix = function(mix) {
         for (var i = 0; i < this.surfs.length; i++) {
             this.surfs[i].setMix(mix);
-<<<<<<< HEAD
         }
         this.schedule();
     };
@@ -567,8 +524,6 @@
         } else {
             $(this.object).find("#moviecontrols").hide();
             $(this.object).find("#bottombar").removeClass("bbar_controls");
-=======
->>>>>>> 4a609c47
         }
         this.schedule();
     };
@@ -607,17 +562,7 @@
         $(this.object).find(min).val(vmin);
         $(this.object).find(max).val(vmax);
 
-<<<<<<< HEAD
         this.active.setVminmax(vmin, vmax, dim);
-=======
-        if (this.active.vmin instanceof Array) {
-            this.active.vmin[dim] = vmin;
-            this.active.vmax[dim] = vmax;
-        } else {
-            this.active.vmin = vmin;
-            this.active.vmax = vmax;
-        }
->>>>>>> 4a609c47
 
         this.schedule();
     };
@@ -678,12 +623,6 @@
         this.schedule();
     };
 
-<<<<<<< HEAD
-=======
-// $(this.object).find("#moviecontrols img").attr("src", "resources/images/control-pause.png");
-// $(this.object).find("#moviecontrols img").attr("src", "resources/images/control-play.png");
-
->>>>>>> 4a609c47
     module.Viewer.prototype.getImage = function(width, height, post) {
         if (width === undefined)
             width = this.canvas.width();
@@ -820,13 +759,8 @@
             $(this.object).find("#vrange").slider({ 
                 range:true, width:200, min:0, max:1, step:.001, values:[0,1],
                 slide: function(event, ui) { 
-<<<<<<< HEAD
                     $(this.object).find("#vmin").val(ui.values[0]);
                     $(this.object).find("#vmax").val(ui.values[1]);
-=======
-                    $(this.object).find("#vmin").value(ui.values[0]);
-                    $(this.object).find("#vmax").value(ui.values[1]);
->>>>>>> 4a609c47
                     this.active.setVminmax(ui.values[0], ui.values[1]);
                     this.schedule();
                 }.bind(this)
