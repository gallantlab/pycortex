var mriview = (function(module) {
    var anim_speed = 2;
    var grid_shapes = [null, [1,1], [2, 1], [3, 1], [2, 2], [2, 2], [3, 2], [3, 2]];
    module.Viewer = function(figure) { 
        jsplot.Axes.call(this, figure);

        //mix function to attach to surface when it's added
        this._mix = function(evt){
            this.controls.setMix(evt.flat);
        }.bind(this);

        //Initialize all the html
        $(this.object).html($("#mriview_html").html())
        //Catalog the available colormaps
        $(this.object).find(".cmap img").each(function() {
            var tex = new THREE.Texture(this);
            tex.minFilter = THREE.LinearFilter;
            tex.magFilter = THREE.LinearFilter;
            tex.premultiplyAlpha = true;
            tex.flipY = true;
            tex.needsUpdate = true;
            colormaps[this.parentNode.id] = tex;
        });

        this.canvas = $(this.object).find("#brain");
        jsplot.Axes3D.call(this, figure);

<<<<<<< HEAD
                curvAlpha:  { type:'f', value:1.},
                curvScale:  { type:'f', value:2.0},//0.5 TEMP FIX!!
                curvLim:    { type:'f', value:.2},
		curvMean:   { type:'f', value:0.5},
                dataAlpha:  { type:'f', value:1.0},
                hatchAlpha: { type:'f', value:1.},
                hatchColor: { type:'v3', value:new THREE.Vector3( 0,0,0 )},
                voxlineColor:{type:'v3', value:new THREE.Vector3( 0,0,0 )},
                voxlineWidth:{type:'f', value:viewopts.voxline_width},
=======
        this.surfs = [];
        this.dataviews = {};
        this.active = null;
>>>>>>> 00c05a6a

        this.loaded = $.Deferred().done(function() {
            //this.schedule();
            this.resize();
            $(this.object).find("#ctmload").hide();
            this.canvas.css("opacity", 1);
        }.bind(this));
<<<<<<< HEAD
        this.postsvg = $.Deferred();
        this.cmapload = $.Deferred();
        this.labelshow = true;
        this._pivot = 0;

        this.planes = [new sliceplane.Plane(this, 0), 
            new sliceplane.Plane(this, 1), 
            new sliceplane.Plane(this, 2)]
        this.planes[0].mesh.visible = false;
        this.planes[1].mesh.visible = false;
        this.planes[2].mesh.visible = false;
=======
>>>>>>> 00c05a6a

        this.ui = new jsplot.Menu();
        this.ui.addEventListener("update", this.schedule.bind(this));
        this.ui.add({
            mix: {action:[this, "setMix"], hidden:true},
            frame:{action:[this, "setFrame"], hidden:true},
        });

        this._bindUI();
    }
    module.Viewer.prototype = Object.create(jsplot.Axes3D.prototype);
    THREE.EventDispatcher.prototype.apply(module.Viewer.prototype);
    module.Viewer.prototype.constructor = module.Viewer;

    module.Viewer.prototype.drawView = function(scene, idx) {
        if (this.surfs[idx].prerender !== undefined)
            this.surfs[idx].prerender(this.renderer, scene, this.camera);

<<<<<<< HEAD
                    //var geom = splitverts(geometries[right], name == "right" ? leftlen : 0);
                    var meshpiv = this._makeMesh(geometries[right], this.shader);
                    this.meshes[name] = meshpiv.mesh;
                    this.pivot[name] = meshpiv.pivots;
                    this.scene.add(meshpiv.pivots.front);
                }
                //Load in whole SVG file (if we are going to add a sulcal layer, we need to then
                //choose which elements within ROIpack to display.)
                $.get(loader.extractUrlBase(ctminfo)+json.rois, null, function(svgdoc) {
                    this.roipack = new ROIpack(svgdoc, this.renderer, posdata);
                    this.addEventListener("mix", function(evt) {
                         this.roipack.labels.setMix(evt.mix);
                    }.bind(this));
                    this.addEventListener("resize", function(event) {
                        this.roipack.resize(event.width, event.height);
                    }.bind(this));
                    this.roipack.update(this.renderer).done(function(tex) {
                        this.uniforms.map.texture = tex; // New texture gotten here.
                        this.postsvg.resolve();
                        this.schedule();
                    }.bind(this));
                }.bind(this));
            } else {
                for (var name in names) {
                    var right = names[name];
                    var len = geometries[right].attributes.position.array.length / 3;
                    geometries[right].reorderVertices();
                    geometries[right].dynamic = true;
                    var meshpiv = this._makeMesh(geometries[right], this.shader);
                    this.meshes[name] = meshpiv.mesh;
                    this.pivot[name] = meshpiv.pivots;
                    this.scene.add(meshpiv.pivots.front);
                }
            }
            
            this.picker = new FacePick(this, 
                this.meshes.left.geometry.attributes.position.array, 
                this.meshes.right.geometry.attributes.position.array);
            this.addEventListener("mix", this.picker.setMix.bind(this.picker));
            this.addEventListener("resize", function(event) {
                this.picker.resize(event.width, event.height);
            }.bind(this));
            this.controls.addEventListener("change", function() {
                this.picker._valid = false;
            }.bind(this));
            this.controls.addEventListener("pick", function(event) {
                this.picker.pick(event.x, event.y, event.keep);
            }.bind(this));
            this.controls.addEventListener("dblpick", function(event) {
                this.picker.dblpick(event.x, event.y, event.keep);
            }.bind(this));
            this.controls.addEventListener("undblpick", function(event) {
                this.picker.undblpick();
            }.bind(this));
=======
        for (var i = 0; i < this.surfs.length; i++)
            this.surfs[i].apply(this.active);
        if (this.oculus)
            this.oculus.render(scene, this.camera);
        else
            this.renderer.render(scene, this.camera);
    }
>>>>>>> 00c05a6a

    module.Viewer.prototype.setOculus = function() {
        if (this.oculus) {
            this.removeEventListener("resize", this.oculus._resize);
            delete this.oculus;
        } else {
            this.oculus = new THREE.OculusRiftEffect(this.renderer, {worldScale:1000});
            this.oculus._resize = function(evt) {
                this.oculus.setSize(evt.width, evt.height);
            }.bind(this);
            this.addEventListener("resize", this.oculus._resize);
            this.resize();
        }
        this.schedule();
    }
    
    module.Viewer.prototype.animate = function(animation) {
        var state = {};
        var anim = [];
        animation.sort(function(a, b) { return a.idx - b.idx});
        for (var i = 0, il = animation.length; i < il; i++) {
            var f = animation[i];
            if (f.idx == 0) {
                this.ui.set(f.state, f.value);
                state[f.state] = {idx:0, val:f.value};
            } else {
                if (state[f.state] === undefined)
                    state[f.state] = {idx:0, val:this.ui.get(f.state)};
                var start = {idx:state[f.state].idx, state:f.state, value:state[f.state].val}
                var end = {idx:f.idx, state:f.state, value:f.value};
                state[f.state].idx = f.idx;
                state[f.state].val = f.value;
                if (start.value instanceof Array) {
                    var test = true;
                    for (var j = 0; test && j < start.value.length; j++)
                        test = test && (start.value[j] == end.value[j]);
                    if (!test)
                        anim.push({start:start, end:end, ended:false});
                } else if (start.value != end.value)
                    anim.push({start:start, end:end, ended:false});
            }
        }
        if (this.active.fastshader) {
            this.meshes.left.material = this.active.fastshader;
            this.meshes.right.material = this.active.fastshader;
        }
        this._animation = {anim:anim, start:new Date()};
        this.schedule();
    };
    module.Viewer.prototype._animate = function(sec) {
        var state = false;
        var idx, val, f, i, j;
        for (i = 0, il = this._animation.anim.length; i < il; i++) {
            f = this._animation.anim[i];
            if (!f.ended) {
                if (f.start.idx <= sec && sec < f.end.idx) {
                    idx = (sec - f.start.idx) / (f.end.idx - f.start.idx);
                    if (f.start.value instanceof Array) {
                        val = [];
                        for (j = 0; j < f.start.value.length; j++) {
                            //val.push(f.start.value[j]*(1-idx) + f.end.value[j]*idx);
                            val.push(this._animInterp(f.start.state, f.start.value[j], f.end.value[j], idx));
                        }
                    } else {
                        //val = f.start.value * (1-idx) + f.end.value * idx;
                        val = this._animInterp(f.start.state, f.start.value, f.end.value, idx);
                    }
                    this.ui.set(f.start.state, val);
                    state = true;
                } else if (sec >= f.end.idx) {
                    this.ui.set(f.end.state, f.end.value);
                    f.ended = true;
                } else if (sec < f.start.idx) {
                    state = true;
                }
            }
        }
        return state;
    };
    module.Viewer.prototype._animInterp = function(state, startval, endval, idx) {
        switch (state) {
            case 'camera.azimuth':
                // Azimuth is an angle, so we need to choose which direction to interpolate
                if (Math.abs(endval - startval) >= 180) { // wrap
                    if (startval > endval) {
                        return (startval * (1-idx) + (endval+360) * idx + 360) % 360;
                    }
                    else {
                        return (startval * (1-idx) + (endval-360) * idx + 360) % 360;
                    }
                } 
                else {
                    return (startval * (1-idx) + endval * idx);
                }
            default:
                // Everything else can be linearly interpolated
                return startval * (1-idx) + endval * idx;
        }
    };

    // module.Viewer.prototype.saveflat = function(height, posturl) {
    //     var width = height * this.flatlims[1][0] / this.flatlims[1][1];;
    //     var roistate = $(this.object).find("#roishow").attr("checked");
    //     this.screenshot(width, height, function() { 
    //         this.reset_view(false, height); 
    //         $(this.object).find("#roishow").attr("checked", false);
    //         $(this.object).find("#roishow").change();
    //     }.bind(this), function(png) {
    //         $(this.object).find("#roishow").attr("checked", roistate);
    //         $(this.object).find("#roishow").change();
    //         this.controls.target.set(0,0,0);
    //         this.roipack.saveSVG(png, posturl);
    //     }.bind(this));
    // }; 

    module.Viewer.prototype.addData = function(data) {
        if (!(data instanceof Array))
            data = [data];

        var name, view;

        var handle = "<div class='handle'><span class='ui-icon ui-icon-carat-2-n-s'></span></div>";
        for (var i = 0; i < data.length; i++) {
            view = data[i];
            name = view.name;
            this.dataviews[name] = view;

            var found = false;
            $(this.object).find("#datasets li").each(function() {
                found = found || ($(this).text() == name);
            })
            if (!found)
                $(this.object).find("#datasets").append("<li class='ui-corner-all'>"+handle+name+"</li>");
        }
        
        this.setData(data[0].name);
    };

    module.Viewer.prototype.setData = function(name) {
        if (name instanceof Array) {
            if (name.length == 1) {
                name = name[0];
            } else if (name.length == 2) {
                var dv1 = this.dataviews[name[0]];
                var dv2 = this.dataviews[name[1]];
                //Can't create 2D data view when the view is already 2D!
                if (dv1.data.length > 1 || dv2.data.length > 1)
                    return false;
                //Can't create mixed volume/vertex renderer
                if (!(dv1.vertex ^ dv.vertex))
                    return false;

                return this.addData(dataset.makeFrom(dv1, dv2));
            } else {
                return false;
            }
        }
        this.frame = 0;

        //unbind the shader update event from the existing surfaces
        for (var i = 0; i < this.surfs.length; i++) {
            this.active.removeEventListener("update", this.surfs[i]._update);
            this.active.removeEventListener("attribute", this.surfs[i]._attrib);
        }
        //set the new active data and update shaders for all surfaces
        this.active = this.dataviews[name];
        if (this.surfs.length < 1) {
            var surf = this.addSurf(module.SurfDelegate);
        } else {
            if (this.active.vertex) {
                if (this.surfs.length > 1)
                    for (var i = 0; i < this.surfs.length; i++) {

                    }//delete all other surfaces, since vertex is tightly coupled to surface
            }
            for (var i = 0; i < this.surfs.length; i++) {
                this.surfs[i].update(this.active);
                this.active.addEventListener("update", this.surfs[i]._update);
                this.active.addEventListener("attribute", this.surfs[i]._attrib);
            }
        }
        this.active.loaded.done(function() { 
            this.active.set();
        }.bind(this));

        // var surf, scene, grid = grid_shapes[this.active.data.length];
        // //cleanup old scene grid for the multiview
        // // for (var i = 0; i < this.views.length; i++) {
        // //     this.views[i].scene.dispose();
        // // }
        // //Generate new scenes and re-add the surface objects
        // for (var i = 0; i < this.active.data.length; i++) {
        //     scene = this.setGrid(grid[0], grid[1], i);
        // }
        scene = this.setGrid(1,1,0);

        //Show or hide the colormap for raw / non-raw dataviews
        if (this.active.data[0].raw) {
            $("#color_fieldset").fadeTo(0.15, 0);
        } else {
            $("#color_fieldset").fadeTo(0.15, 1);
        }

        var defers = [];
        for (var i = 0; i < this.active.data.length; i++) {
            defers.push(subjects[this.active.data[i].subject].loaded)
        }
        $.when.apply(null, defers).done(function() {
            // $(this.object).find("#vrange").slider("option", {min: this.active.data[0].min, max:this.active.data[0].max});
            // if (this.active.data.length > 1) {
            //     $(this.object).find("#vrange2").slider("option", {min: this.active.data[1].min, max:this.active.data[1].max});
            //     $(this.object).find("#vminmax2").show();
            // } else {
            //     $(this.object).find("#vminmax2").hide();
            //     this.setVminmax(this.active.vmin[0].value[0], this.active.vmax[0].value[0], 0);
            // }

            this.setupStim();
            
            $(this.object).find("#datasets li").each(function() {
                if ($(this).text() == name)
                    $(this).addClass("ui-selected");
                else
                    $(this).removeClass("ui-selected");
            })

            $(this.object).find("#datasets").val(name);
            if (typeof(this.active.description) == "string") {
                var html = name+"<div class='datadesc'>"+this.active.description+"</div>";
                $("#dataname").html(html);
                $("#dataopts").show();
            } else {
                $("#dataname").text(name);
                $("#dataopts").show();
            }
            this.schedule();
            this.loaded.resolve();
        }.bind(this));
    };
    module.Viewer.prototype.nextData = function(dir) {
        var i = 0, found = false;
        var datasets = [];
        $(this.object).find("#datasets li").each(function() {
            if (!found) {
                if (this.className.indexOf("ui-selected") > 0)
                    found = true;
                else
                    i++;
            }
            datasets.push($(this).text())
        });
        if (dir === undefined)
            dir = 1

        if (this.state != "pause")
            this.playpause();
        this.setData([datasets[(i+dir).mod(datasets.length)]]);
    };
    module.Viewer.prototype.rmData = function(name) {
        delete this.datasets[name];
        $(this.object).find("#datasets li").each(function() {
            if ($(this).text() == name)
                $(this).remove();
        })
    };
    module.Viewer.prototype.addSurf = function(surftype, opts) {
        //Sets the slicing surface used to visualize the data
        var surf = new surftype(this.active, opts);
        surf.addEventListener("mix", this._mix);

        this.surfs.push(surf);
        this.root.add(surf.object);

        this.active.addEventListener("update", surf._update);
        this.active.addEventListener("attribute", surf._attrib);
        this.addEventListener("resize", surf._resize);

        if (surf.ui !== undefined) {
            this.ui.addFolder("surface", true, surf.ui);
        }

        this.schedule();
        return surf;
    };
    module.Viewer.prototype.rmSurf = function(surftype) {
        var newsurfs = [];
        for (var i = 0; i < this.surfs.length; i++) {
            if (this.surfs[i].constructor == surftype) {
                this.active.removeEventListener("update", this.surfs[i]._update);
                this.active.removeEventListener("attribute", this.surfs[i]._attrib);
                this.removeEventListener("resize", this.surfs[i]._resize);
                this.surfs[i].removeEventListener("mix", this._mix);

                this.root.remove(this.surfs[i].object);
            } else 
                newsurfs.push(this.surfs[i]);
        }
        this.surfs = newsurfs;
        this.schedule();
    }

    module.Viewer.prototype.setMix = function(mix) {
        if (mix === undefined) {
            return this.surfs.length == 0 ? 0 : this.surfs[0].setMix();
        }
        for (var i = 0; i < this.surfs.length; i++)
            if (this.surfs[i].setMix !== undefined)
                this.surfs[i].setMix(mix);
    }

    module.Viewer.prototype.pick = function(evt) {
        for (var i = 0; i < this.surfs.length; i++) {
            if (this.surfs[i].pick)
                this.surfs[i].pick(this.renderer, this.camera, evt.x, evt.y);
        }
    }

    module.Viewer.prototype.setupStim = function() {
        if (this.active.data[0].movie) {
            // $(this.object).find("#moviecontrols").show();
            // $(this.object).find("#bottombar").addClass("bbar_controls");
            // $(this.object).find("#movieprogress>div").slider("option", {min:0, max:this.active.length});
            // this.active.data[0].loaded.progress(function(idx) {
            //     var pct = idx / this.active.frames * 100;
            //     $(this.object).find("#movieprogress div.ui-slider-range").width(pct+"%");
            // }.bind(this)).done(function() {
            //     $(this.object).find("#movieprogress div.ui-slider-range").width("100%");
            // }.bind(this));

            if (this.movie)
                this.movie.destroy();

            if (this.active.stim && figure) {
                figure.setSize("right", "30%");
                this.movie = figure.add(jsplot.MovieAxes, "right", false, this.active.stim);
                this.movie.setFrame(0);
                setTimeout(this.resize.bind(this), 1000);
            }
            this.dispatchEvent({type:"stimulus", object:this.movie});
            //this.active.loaded.done(this.playpause.bind(this));
        } else {
            // $(this.object).find("#moviecontrols").hide();
            // $(this.object).find("#bottombar").removeClass("bbar_controls");
        }
        this.schedule();
    };

    module.Viewer.prototype.setVminmax = function(vmin, vmax, dim) {
        if (dim === undefined)
            dim = 0;
        var range, min, max;
        if (dim == 0) {
            range = "#vrange"; min = "#vmin"; max = "#vmax";
        } else {
            range = "#vrange2"; min = "#vmin2"; max = "#vmax2";
        }

        if (vmax > $(this.object).find(range).slider("option", "max")) {
            $(this.object).find(range).slider("option", "max", vmax);
            this.active.data[dim].max = vmax;
        } else if (vmin < $(this.object).find(range).slider("option", "min")) {
            $(this.object).find(range).slider("option", "min", vmin);
            this.active.data[dim].min = vmin;
        }
        $(this.object).find(range).slider("values", [vmin, vmax]);
        $(this.object).find(min).val(vmin);
        $(this.object).find(max).val(vmax);

        this.active.setVminmax(vmin, vmax, dim);

        this.schedule();
    };

    module.Viewer.prototype.startCmapSearch = function() {
        var sr = $(this.object).find("#cmapsearchresults"),
        cm = $(this.object).find("#colormap"),
        sb = $(this.object).find("#cmapsearchbox"),
        v = this;
        
        sb.val("");
        sb.css("width", cm.css("width"));
        sb.css("height", cm.css("height"));
        sr.show();
        sb.keyup(function(e) {
            if (e.keyCode == 13) { // enter
                try {this.setColormap($(sr[0]).find(".selected_sr input")[0].value);}
                finally {this.stopCmapSearch();}
            } if (e.keyCode == 27) { // escape
                this.stopCmapSearch();
            }
            var value = sb[0].value.trim();
            sr.empty();
            if (value.length > 0) {
                for (var k in this.cmapnames) {
                    if (k.indexOf(value) > -1) {
                        sr.append($($(this.object).find("#colormap li")[this.cmapnames[k]]).clone());
                    }
                }
                $(sr[0].firstChild).addClass("selected_sr");
                sr.children().mousedown(function() {
                    try {v.setColormap($(this).find("input")[0].value);}
                    finally {v.stopCmapSearch();}
                });
            }
        }.bind(this)).show();
        sb.focus();
        sb.blur(function() {this.stopCmapSearch();}.bind(this));
    };

    module.Viewer.prototype.stopCmapSearch = function() {
        var sr = $(this.object).find("#cmapsearchresults"),
        sb = $(this.object).find("#cmapsearchbox");
        sr.hide().empty();
        sb.hide();
    };

    module.Viewer.prototype.setFrame = function(frame) {
        if (frame === undefined)
            return this.frame;
        if (frame > this.active.length) {
            frame -= this.active.length;
            this._startplay += this.active.length;
        }
        this.frame = frame;
        this.active.setFrame(frame);
        // $(this.object).find("#movieprogress div").slider("value", frame);
        // $(this.object).find("#movieframe").attr("value", frame);
        this.schedule();
    };

    var _bound = false;
    module.Viewer.prototype._bindUI = function() {
        $(window).scrollTop(0);
        $(window).resize(function() { this.resize(); }.bind(this));
        this.canvas.resize(function() { this.resize(); }.bind(this));

        var cam_ui = this.ui.addFolder("camera", true);
        cam_ui.add({
            azimuth: {action:[this.controls, 'setAzimuth', 0, 360]},
            altitude: {action:[this.controls, 'setAltitude', 0, 180]},
            radius: {action:[this.controls, 'setRadius', 10, 1000]},
            target: {action:[this.controls, 'setTarget'], hidden:true},
        });

        this.reset_view = function() {
            this.animate([
                {state:'camera.target', idx:anim_speed, value:[0,0,0]},
                {state:'mix', idx:anim_speed, value:0},
                {state:'camera.azimuth', idx:anim_speed, value:45},
                {state:'camera.altitude', idx:anim_speed, value:75},
                {state:'camera.radius', idx:anim_speed, value:400},
            ]);
        }.bind(this);
        var inflate = function() {
            this.animate([{state:'mix', idx:anim_speed, value:.5}]);
        }.bind(this);
        var flatten = function() {
            this.animate([ {state:'mix', idx:anim_speed, value:1}]);
        }.bind(this);
        cam_ui.add({
            reset: {action:this.reset_view, key:'r'},
            inflate: {action:inflate, key:'i'},
            flatten: {action:flatten, key:'f'},
        });

        var _hidelabels = false;
        var hidelabels = function() {
            for (var i = 0; i < this.surfs.length; i++) {
                if (this.surfs[i].surf) { //only do this for surfdelegate objects
                    var svg = this.surfs[i].surf.svg;
                    for (var name in svg.layers) {
                        svg.layers[name].labels.showhide(_hidelabels);
                    }
                }
            }
            _hidelabels = !_hidelabels;
            this.schedule();
        }.bind(this);
        this.ui.add({
            hide_labels: {action:hidelabels, key:'l', hidden:true},
        });


        if ($(this.object).find("#colormap_category").length > 0) {
            $(this.object).find("#colormap").ddslick({ width:296, height:350, 
                onSelected: function() { 
                    var name = $(this.object).find("#colormap .dd-selected-text").text();
                    if (this.active) {
                        this.active.setColormap(name);
                        this.schedule();
                    }
                }.bind(this)
            });
            $(this.object).find("#cmapsearch").click(function() {
                this.startCmapSearch();
            }.bind(this));

            $(this.object).find("#vrange").slider({ 
                range:true, width:200, min:0, max:1, step:.001, values:[0,1],
                slide: function(event, ui) { 
                    $(this.object).find("#vmin").val(ui.values[0]);
                    $(this.object).find("#vmax").val(ui.values[1]);
                    this.active.setVminmax(ui.values[0], ui.values[1]);
                    this.schedule();
                }.bind(this)
            });
            $(this.object).find("#vmin").change(function() { 
                this.active.setVminmax(
                    parseFloat($(this.object).find("#vmin").val()), 
                    parseFloat($(this.object).find("#vmax").val())
                ); 
                this.schedule();
            }.bind(this));
            $(this.object).find("#vmax").change(function() { 
                this.active.setVminmax(
                    parseFloat($(this.object).find("#vmin").val()), 
                    parseFloat($(this.object).find("#vmax").val())
                    ); 
                this.schedule();
            }.bind(this));

            $(this.object).find("#vrange2").slider({ 
                range:true, width:200, min:0, max:1, step:.001, values:[0,1], orientation:"vertical",
                slide: function(event, ui) { 
                    $(this.object).find("#vmin2").value(ui.values[0]);
                    $(this.object).find("#vmax2").value(ui.values[1]);
                    this.active.setVminmax(ui.values[0], ui.values[1], 1);
                    this.schedule();
                }.bind(this)
            });
            $(this.object).find("#vmin2").change(function() { 
                this.active.setVminmax(
                    parseFloat($(this.object).find("#vmin2").val()), 
                    parseFloat($(this.object).find("#vmax2").val()),
                    1);
                this.schedule();
            }.bind(this));
            $(this.object).find("#vmax2").change(function() { 
                this.active.setVminmax(
                    parseFloat($(this.object).find("#vmin2").val()), 
                    parseFloat($(this.object).find("#vmax2").val()), 
                    1); 
                this.schedule();
            }.bind(this));            
        }
<<<<<<< HEAD
        $(this.object).find("#overlay_fieldset").tabs();

        $(this.object).find("#layer_curvalpha").slider({ min:0, max:1, step:.001, value:1, slide:function(event, ui) {
            this.uniforms.curvAlpha.value = ui.value;
            this.schedule();
        }.bind(this)})
        $(this.object).find("#layer_curvmult").slider({ min:.001, max:2, step:.001, value:1, slide:function(event, ui) {
            this.uniforms.curvScale.value = ui.value;
            this.schedule();
        }.bind(this)})
        $(this.object).find("#layer_curvlim").slider({ min:0, max:.5, step:.001, value:.2, slide:function(event, ui) {
            this.uniforms.curvLim.value = ui.value;
            this.schedule();
        }.bind(this)})
	$(this.object).find("#layer_curvmean").slider({ min:0, max:1.0, step:.001, value:.5, slide:function(event, ui) {
            this.uniforms.curvMean.value = ui.value;
            this.schedule();
        }.bind(this)})
        $(this.object).find("#layer_dataalpha").slider({ min:0, max:1, step:.001, value:1.0, slide:function(event, ui) {
            this.uniforms.dataAlpha.value = ui.value;
            this.schedule();
        }.bind(this)})
        $(this.object).find("#layer_specularity").slider({ min:0, max:1, step:.001, value:this.specular, slide:function(event, ui) {
            this.specular = ui.value;
            this.update_spec();
            this.schedule();
        }.bind(this)})
        $(this.object).find("#layer_hatchalpha").slider({ min:0, max:1, step:.001, value:1, slide:function(event, ui) {
            this.uniforms.hatchAlpha.value = ui.value;
            this.schedule();
        }.bind(this)})
        $(this.object).find("#layer_hatchcolor").minicolors({close: function(hex, rgb) {
            this.uniforms.hatchColor.value.set(rgb.r / 255, rgb.g / 255, rgb.b / 255);
            this.schedule();
        }.bind(this)});

        $(this.object).find("#volvis").change(this.update_volvis.bind(this));
        $(this.object).find("#leftvis").change(this.update_leftvis.bind(this));
        $(this.object).find("#rightvis").change(this.update_rightvis.bind(this));
        $(this.object).find("#projpersp").change(this.update_projection.bind(this));
        $(this.object).find("#projortho").change(this.update_projection.bind(this));

        $(this.object).find("#voxline_show").change(function() {
            viewopts.voxlines = $(this.object).find("#voxline_show")[0].checked;
            this.setVoxView(this.active.filter, viewopts.voxlines);
            this.schedule();
        }.bind(this));
        $(this.object).find("#voxline_color").minicolors({ close: function(hex, rgb) {
            this.uniforms.voxlineColor.value.set(rgb.r / 255, rgb.g / 255, rgb.b/255);
            this.schedule();
        }.bind(this)});
        $(this.object).find("#voxline_width").slider({ min:.001, max:.1, step:.001, value:viewopts.voxline_width, slide:function(event, ui) {
            this.uniforms.voxlineWidth.value = ui.value;
            this.schedule();
        }.bind(this)});
        $(this.object).find("#datainterp").change(function() {
            this.setVoxView($(this.object).find("#datainterp").val(), viewopts.voxlines);
            this.schedule();
        }.bind(this));
        $(this.object).find("#thicklayers").slider({ min:1, max:32, step:1, value:1, slide:function(event, ui)  {
            if (ui.value == 1)
                $(this.object).find("#thickmix_row").show();
            else 
                $(this.object).find("#thickmix_row").hide();
            this.uniforms.nsamples.value = ui.value;
            this.active.init(this.uniforms, this.meshes, this.flatlims !== undefined, this.frames);
            this.schedule();
        }.bind(this)});
        $(this.object).find("#thickmix").slider({ min:0, max:1, step:.001, value:0.5, slide:function(event, ui) {
            this.figure.notify("setdepth", this, [ui.value]);
            this.uniforms.thickmix.value = ui.value;
            this.schedule();
        }.bind(this)})

        $(this.object).find("#resetflat").click(function() {
            this.reset_view();
        }.bind(this));

=======
        
>>>>>>> 00c05a6a
        //Dataset box
        var setdat = function(event, ui) {
            var names = [];
            $(this.object).find("#datasets li.ui-selected").each(function() { names.push($(this).text()); });
            this.setData(names);
        }.bind(this)
        $(this.object).find("#datasets")
            .sortable({ 
                handle: ".handle",
                stop: setdat,
             })
            .selectable({
                selecting: function(event, ui) {
                    var selected = $(this.object).find("#datasets li.ui-selected, #datasets li.ui-selecting");
                    if (selected.length > 2) {
                        $(ui.selecting).removeClass("ui-selecting");
                    }
                }.bind(this),
                unselected: function(event, ui) {
                    var selected = $(this.object).find("#datasets li.ui-selected, #datasets li.ui-selecting");
                    if (selected.length < 1) {
                        $(ui.unselected).addClass("ui-selected");
                    }
                }.bind(this),
                stop: setdat,
            });

        // $(this.object).find("#moviecontrol").click(this.playpause.bind(this));

        // $(this.object).find("#movieprogress>div").slider({min:0, max:1, step:.001,
        //     slide: function(event, ui) { 
        //         this.setFrame(ui.value); 
        //         this.figure.notify("setFrame", this, [ui.value]);
        //     }.bind(this)
        // });
        // $(this.object).find("#movieprogress>div").append("<div class='ui-slider-range ui-widget-header'></div>");

        // $(this.object).find("#movieframe").change(function() { 
        //     _this.setFrame(this.value); 
        //     _this.figure.notify("setFrame", _this, [this.value]);
        // });
    };

    return module;
}(mriview || {}));<|MERGE_RESOLUTION|>--- conflicted
+++ resolved
@@ -25,21 +25,9 @@
         this.canvas = $(this.object).find("#brain");
         jsplot.Axes3D.call(this, figure);
 
-<<<<<<< HEAD
-                curvAlpha:  { type:'f', value:1.},
-                curvScale:  { type:'f', value:2.0},//0.5 TEMP FIX!!
-                curvLim:    { type:'f', value:.2},
-		curvMean:   { type:'f', value:0.5},
-                dataAlpha:  { type:'f', value:1.0},
-                hatchAlpha: { type:'f', value:1.},
-                hatchColor: { type:'v3', value:new THREE.Vector3( 0,0,0 )},
-                voxlineColor:{type:'v3', value:new THREE.Vector3( 0,0,0 )},
-                voxlineWidth:{type:'f', value:viewopts.voxline_width},
-=======
         this.surfs = [];
         this.dataviews = {};
         this.active = null;
->>>>>>> 00c05a6a
 
         this.loaded = $.Deferred().done(function() {
             //this.schedule();
@@ -47,20 +35,6 @@
             $(this.object).find("#ctmload").hide();
             this.canvas.css("opacity", 1);
         }.bind(this));
-<<<<<<< HEAD
-        this.postsvg = $.Deferred();
-        this.cmapload = $.Deferred();
-        this.labelshow = true;
-        this._pivot = 0;
-
-        this.planes = [new sliceplane.Plane(this, 0), 
-            new sliceplane.Plane(this, 1), 
-            new sliceplane.Plane(this, 2)]
-        this.planes[0].mesh.visible = false;
-        this.planes[1].mesh.visible = false;
-        this.planes[2].mesh.visible = false;
-=======
->>>>>>> 00c05a6a
 
         this.ui = new jsplot.Menu();
         this.ui.addEventListener("update", this.schedule.bind(this));
@@ -79,62 +53,6 @@
         if (this.surfs[idx].prerender !== undefined)
             this.surfs[idx].prerender(this.renderer, scene, this.camera);
 
-<<<<<<< HEAD
-                    //var geom = splitverts(geometries[right], name == "right" ? leftlen : 0);
-                    var meshpiv = this._makeMesh(geometries[right], this.shader);
-                    this.meshes[name] = meshpiv.mesh;
-                    this.pivot[name] = meshpiv.pivots;
-                    this.scene.add(meshpiv.pivots.front);
-                }
-                //Load in whole SVG file (if we are going to add a sulcal layer, we need to then
-                //choose which elements within ROIpack to display.)
-                $.get(loader.extractUrlBase(ctminfo)+json.rois, null, function(svgdoc) {
-                    this.roipack = new ROIpack(svgdoc, this.renderer, posdata);
-                    this.addEventListener("mix", function(evt) {
-                         this.roipack.labels.setMix(evt.mix);
-                    }.bind(this));
-                    this.addEventListener("resize", function(event) {
-                        this.roipack.resize(event.width, event.height);
-                    }.bind(this));
-                    this.roipack.update(this.renderer).done(function(tex) {
-                        this.uniforms.map.texture = tex; // New texture gotten here.
-                        this.postsvg.resolve();
-                        this.schedule();
-                    }.bind(this));
-                }.bind(this));
-            } else {
-                for (var name in names) {
-                    var right = names[name];
-                    var len = geometries[right].attributes.position.array.length / 3;
-                    geometries[right].reorderVertices();
-                    geometries[right].dynamic = true;
-                    var meshpiv = this._makeMesh(geometries[right], this.shader);
-                    this.meshes[name] = meshpiv.mesh;
-                    this.pivot[name] = meshpiv.pivots;
-                    this.scene.add(meshpiv.pivots.front);
-                }
-            }
-            
-            this.picker = new FacePick(this, 
-                this.meshes.left.geometry.attributes.position.array, 
-                this.meshes.right.geometry.attributes.position.array);
-            this.addEventListener("mix", this.picker.setMix.bind(this.picker));
-            this.addEventListener("resize", function(event) {
-                this.picker.resize(event.width, event.height);
-            }.bind(this));
-            this.controls.addEventListener("change", function() {
-                this.picker._valid = false;
-            }.bind(this));
-            this.controls.addEventListener("pick", function(event) {
-                this.picker.pick(event.x, event.y, event.keep);
-            }.bind(this));
-            this.controls.addEventListener("dblpick", function(event) {
-                this.picker.dblpick(event.x, event.y, event.keep);
-            }.bind(this));
-            this.controls.addEventListener("undblpick", function(event) {
-                this.picker.undblpick();
-            }.bind(this));
-=======
         for (var i = 0; i < this.surfs.length; i++)
             this.surfs[i].apply(this.active);
         if (this.oculus)
@@ -142,7 +60,6 @@
         else
             this.renderer.render(scene, this.camera);
     }
->>>>>>> 00c05a6a
 
     module.Viewer.prototype.setOculus = function() {
         if (this.oculus) {
@@ -688,88 +605,6 @@
                 this.schedule();
             }.bind(this));            
         }
-<<<<<<< HEAD
-        $(this.object).find("#overlay_fieldset").tabs();
-
-        $(this.object).find("#layer_curvalpha").slider({ min:0, max:1, step:.001, value:1, slide:function(event, ui) {
-            this.uniforms.curvAlpha.value = ui.value;
-            this.schedule();
-        }.bind(this)})
-        $(this.object).find("#layer_curvmult").slider({ min:.001, max:2, step:.001, value:1, slide:function(event, ui) {
-            this.uniforms.curvScale.value = ui.value;
-            this.schedule();
-        }.bind(this)})
-        $(this.object).find("#layer_curvlim").slider({ min:0, max:.5, step:.001, value:.2, slide:function(event, ui) {
-            this.uniforms.curvLim.value = ui.value;
-            this.schedule();
-        }.bind(this)})
-	$(this.object).find("#layer_curvmean").slider({ min:0, max:1.0, step:.001, value:.5, slide:function(event, ui) {
-            this.uniforms.curvMean.value = ui.value;
-            this.schedule();
-        }.bind(this)})
-        $(this.object).find("#layer_dataalpha").slider({ min:0, max:1, step:.001, value:1.0, slide:function(event, ui) {
-            this.uniforms.dataAlpha.value = ui.value;
-            this.schedule();
-        }.bind(this)})
-        $(this.object).find("#layer_specularity").slider({ min:0, max:1, step:.001, value:this.specular, slide:function(event, ui) {
-            this.specular = ui.value;
-            this.update_spec();
-            this.schedule();
-        }.bind(this)})
-        $(this.object).find("#layer_hatchalpha").slider({ min:0, max:1, step:.001, value:1, slide:function(event, ui) {
-            this.uniforms.hatchAlpha.value = ui.value;
-            this.schedule();
-        }.bind(this)})
-        $(this.object).find("#layer_hatchcolor").minicolors({close: function(hex, rgb) {
-            this.uniforms.hatchColor.value.set(rgb.r / 255, rgb.g / 255, rgb.b / 255);
-            this.schedule();
-        }.bind(this)});
-
-        $(this.object).find("#volvis").change(this.update_volvis.bind(this));
-        $(this.object).find("#leftvis").change(this.update_leftvis.bind(this));
-        $(this.object).find("#rightvis").change(this.update_rightvis.bind(this));
-        $(this.object).find("#projpersp").change(this.update_projection.bind(this));
-        $(this.object).find("#projortho").change(this.update_projection.bind(this));
-
-        $(this.object).find("#voxline_show").change(function() {
-            viewopts.voxlines = $(this.object).find("#voxline_show")[0].checked;
-            this.setVoxView(this.active.filter, viewopts.voxlines);
-            this.schedule();
-        }.bind(this));
-        $(this.object).find("#voxline_color").minicolors({ close: function(hex, rgb) {
-            this.uniforms.voxlineColor.value.set(rgb.r / 255, rgb.g / 255, rgb.b/255);
-            this.schedule();
-        }.bind(this)});
-        $(this.object).find("#voxline_width").slider({ min:.001, max:.1, step:.001, value:viewopts.voxline_width, slide:function(event, ui) {
-            this.uniforms.voxlineWidth.value = ui.value;
-            this.schedule();
-        }.bind(this)});
-        $(this.object).find("#datainterp").change(function() {
-            this.setVoxView($(this.object).find("#datainterp").val(), viewopts.voxlines);
-            this.schedule();
-        }.bind(this));
-        $(this.object).find("#thicklayers").slider({ min:1, max:32, step:1, value:1, slide:function(event, ui)  {
-            if (ui.value == 1)
-                $(this.object).find("#thickmix_row").show();
-            else 
-                $(this.object).find("#thickmix_row").hide();
-            this.uniforms.nsamples.value = ui.value;
-            this.active.init(this.uniforms, this.meshes, this.flatlims !== undefined, this.frames);
-            this.schedule();
-        }.bind(this)});
-        $(this.object).find("#thickmix").slider({ min:0, max:1, step:.001, value:0.5, slide:function(event, ui) {
-            this.figure.notify("setdepth", this, [ui.value]);
-            this.uniforms.thickmix.value = ui.value;
-            this.schedule();
-        }.bind(this)})
-
-        $(this.object).find("#resetflat").click(function() {
-            this.reset_view();
-        }.bind(this));
-
-=======
-        
->>>>>>> 00c05a6a
         //Dataset box
         var setdat = function(event, ui) {
             var names = [];
